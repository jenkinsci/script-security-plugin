/*
 * The MIT License
 *
 * Copyright 2014 Jesse Glick.
 *
 * Permission is hereby granted, free of charge, to any person obtaining a copy
 * of this software and associated documentation files (the "Software"), to deal
 * in the Software without restriction, including without limitation the rights
 * to use, copy, modify, merge, publish, distribute, sublicense, and/or sell
 * copies of the Software, and to permit persons to whom the Software is
 * furnished to do so, subject to the following conditions:
 *
 * The above copyright notice and this permission notice shall be included in
 * all copies or substantial portions of the Software.
 *
 * THE SOFTWARE IS PROVIDED "AS IS", WITHOUT WARRANTY OF ANY KIND, EXPRESS OR
 * IMPLIED, INCLUDING BUT NOT LIMITED TO THE WARRANTIES OF MERCHANTABILITY,
 * FITNESS FOR A PARTICULAR PURPOSE AND NONINFRINGEMENT. IN NO EVENT SHALL THE
 * AUTHORS OR COPYRIGHT HOLDERS BE LIABLE FOR ANY CLAIM, DAMAGES OR OTHER
 * LIABILITY, WHETHER IN AN ACTION OF CONTRACT, TORT OR OTHERWISE, ARISING FROM,
 * OUT OF OR IN CONNECTION WITH THE SOFTWARE OR THE USE OR OTHER DEALINGS IN
 * THE SOFTWARE.
 */

package org.jenkinsci.plugins.scriptsecurity.scripts;

import com.gargoylesoftware.htmlunit.html.HtmlPage;
<<<<<<< HEAD
import com.gargoylesoftware.htmlunit.html.HtmlTable;
=======
import com.gargoylesoftware.htmlunit.html.HtmlTextArea;
import hudson.model.FreeStyleProject;
import hudson.model.Result;
>>>>>>> 54e05e65
import hudson.util.VersionNumber;
import jenkins.model.Jenkins;
import org.hamcrest.Matchers;
import org.jenkinsci.plugins.scriptsecurity.sandbox.Whitelist;
import org.jenkinsci.plugins.scriptsecurity.sandbox.groovy.SecureGroovyScript;
import org.jenkinsci.plugins.scriptsecurity.sandbox.groovy.TestGroovyRecorder;
import org.jenkinsci.plugins.scriptsecurity.scripts.languages.GroovyLanguage;
import org.junit.Rule;
import org.junit.Test;
import org.jvnet.hudson.test.Issue;
import org.jvnet.hudson.test.JenkinsRule;
import org.jvnet.hudson.test.LoggerRule;
import org.jvnet.hudson.test.recipes.LocalData;
import org.xml.sax.SAXException;

import java.io.IOException;
import java.util.List;
import java.util.concurrent.atomic.AtomicLong;
import java.util.logging.Level;

import static org.junit.Assert.assertThat;
import static org.junit.Assert.assertEquals;
import static org.junit.Assert.fail;

public class ScriptApprovalTest extends AbstractApprovalTest<ScriptApprovalTest.Script> {
    @Rule
    public LoggerRule logging = new LoggerRule();

    private static final String CLEAR_ALL_ID = "approvedScripts-clear";

    private static final AtomicLong COUNTER = new AtomicLong(0L);

    private static final String WHITELISTED_SIGNATURE = "method java.lang.String trim";
    private static final String DANGEROUS_SIGNATURE = "staticMethod hudson.model.User current";

    @Test public void emptyScript() throws Exception {
        configureSecurity();
        script("").use();
    }

    @Issue("JENKINS-46764")
    @Test
    @LocalData("malformedScriptApproval")
    public void malformedScriptApproval() throws Exception {
        logging.record(ScriptApproval.class, Level.FINER).capture(100);
        try {
            Whitelist w = new ScriptApproval.ApprovedWhitelist();
        } catch (Exception e) {
            // ignore - we want to make sure we're logging this properly.
        }
        assertThat(logging.getRecords(), Matchers.hasSize(Matchers.equalTo(1)));
        assertEquals("Malformed signature entry in scriptApproval.xml: ' new java.lang.Exception java.lang.String'",
                logging.getRecords().get(0).getMessage());
    }

    @Test @LocalData("dangerousApproved") public void dangerousApprovedSignatures() {
        String[] dangerousSignatures = ScriptApproval.get().getDangerousApprovedSignatures();
        assertEquals(1, dangerousSignatures.length);
    }

    @Test @LocalData("dangerousApproved") public void dangerousApprovedWarnings() throws IOException, SAXException {
        JenkinsRule.WebClient wc = r.createWebClient();
        HtmlPage managePage = wc.goTo("manage");

        List<?> scriptApprovalLinks = managePage.getByXPath("//a[@href='scriptApproval']");
        int expectedLinkCount = 2;
        if (Jenkins.getVersion().isNewerThan(new VersionNumber("2.102"))) {
            expectedLinkCount = 1; // https://github.com/jenkinsci/jenkins/pull/2857 made major changes to management page
        }
        assertEquals(expectedLinkCount, scriptApprovalLinks.size()); // the icon link and the textual link

        String managePageBodyText = managePage.getBody().getTextContent();
        assertThat(managePageBodyText, Matchers.containsString("1 dangerous signatures previously approved which ought not have been."));

        HtmlPage scriptApprovalPage = managePage.getAnchorByHref("scriptApproval").click();
        HtmlTable approvedTextArea = scriptApprovalPage.getHtmlElementById("approvedSignatures");
        HtmlTable dangerousTextArea = scriptApprovalPage.getHtmlElementById("dangerousApprovedSignatures");

        assertThat(approvedTextArea.getTextContent(), Matchers.containsString(DANGEROUS_SIGNATURE));
        assertThat(dangerousTextArea.getTextContent(), Matchers.containsString(DANGEROUS_SIGNATURE));
    }

    @Test public void nothingHappening() throws Exception {
        assertThat(r.createWebClient().goTo("manage").getByXPath("//a[@href='scriptApproval']"), Matchers.empty());
    }

    @Test public void clearMethodsLifeCycle() throws Exception {
        ScriptApproval sa = ScriptApproval.get();
        assertEquals(0, sa.getApprovedSignatures().length);

        sa.approveSignature(WHITELISTED_SIGNATURE);
        assertEquals(1, sa.getApprovedSignatures().length);
        assertEquals(0, sa.getDangerousApprovedSignatures().length);

        sa.approveSignature(DANGEROUS_SIGNATURE);
        assertEquals(2, sa.getApprovedSignatures().length);
        assertEquals(1, sa.getDangerousApprovedSignatures().length);

        sa.clearApprovedSignatures();
        assertEquals(0, sa.getApprovedSignatures().length);
        assertEquals(0, sa.getDangerousApprovedSignatures().length);

        sa.approveSignature(WHITELISTED_SIGNATURE);
        sa.approveSignature(DANGEROUS_SIGNATURE);
        assertEquals(2, sa.getApprovedSignatures().length);
        assertEquals(1, sa.getDangerousApprovedSignatures().length);

        sa.clearDangerousApprovedSignatures();
        assertEquals(1, sa.getApprovedSignatures().length);
        assertEquals(0, sa.getDangerousApprovedSignatures().length);
    }

<<<<<<< HEAD
    @Test public void clearSelectedMethodLifeCycle() throws Exception {
        ScriptApproval sa = ScriptApproval.get();

        String signature1 = "method java.io.Writer write java.lang.String";
        String signature2 = "method java.lang.AutoCloseable close";

        sa.approveSignature(WHITELISTED_SIGNATURE);
        sa.approveSignature(DANGEROUS_SIGNATURE);
        sa.approveSignature(signature1);
        sa.approveSignature(signature2);
        assertEquals(4, sa.getApprovedSignatures().length);

        String[] toBeRemoved = {WHITELISTED_SIGNATURE};
        sa.clearSelectedSignatures(toBeRemoved);
        assertEquals(3, sa.getApprovedSignatures().length);

        toBeRemoved = new String[]{signature1, signature2};
        sa.clearSelectedSignatures(toBeRemoved);
        assertEquals(1, sa.getApprovedSignatures().length);
=======
    @Issue("JENKINS-57563")
    @LocalData // Just a scriptApproval.xml that whitelists 'staticMethod jenkins.model.Jenkins getInstance'
    @Test
    public void upgradeSmokes() throws Exception {
        FreeStyleProject p = r.createFreeStyleProject();
        p.getPublishersList().add(new TestGroovyRecorder(
                new SecureGroovyScript("jenkins.model.Jenkins.instance", true, null)));
        r.assertLogNotContains("org.jenkinsci.plugins.scriptsecurity.sandbox.RejectedAccessException: "
                        + "Scripts not permitted to use staticMethod jenkins.model.Jenkins getInstance",
                r.assertBuildStatus(Result.SUCCESS, p.scheduleBuild2(0).get()));
>>>>>>> 54e05e65
    }

    private Script script(String groovy) {
        return new Script(groovy);
    }

    @Override
    Script create() {
        return script("whatever" + COUNTER.incrementAndGet());
    }

    @Override
    void clearAllApproved() throws Exception {
        ScriptApproval.get().clearApprovedScripts();
    }

    @Override
    String getClearAllApprovedId() {
        return CLEAR_ALL_ID;
    }

    static final class Script extends Approvable<Script> {
        private final String groovy;
        private final String hash;

        Script(String groovy) {
            final ApprovalContext ac = ApprovalContext.create();
            this.groovy = ScriptApproval.get().configuring(groovy, GroovyLanguage.get(), ac);
            this.hash = new ScriptApproval.PendingScript(groovy, GroovyLanguage.get(), ac).getHash();
        }

        @Override
        boolean findPending() {
            for (ScriptApproval.PendingScript pending : ScriptApproval.get().getPendingScripts()) {
                if (pending.getHash().equals(hash)) {
                    return true;
                }
            }
            return false;
        }

        @Override
        boolean findApproved() {
            return ScriptApproval.get().isScriptHashApproved(hash);
        }

        @Override
        Script use() {
            assertEquals(groovy, ScriptApproval.get().using(groovy, GroovyLanguage.get()));
            return this;
        }

        @Override
        boolean canUse() throws Exception {
            try {
                use();
            } catch(UnapprovedUsageException e) {
                return false;
            }
            return true;
        }

        @Override
        Script approve() throws IOException {
            final ScriptApproval sa = ScriptApproval.get();
            for (ScriptApproval.PendingScript pending : sa.getPendingScripts()) {
                if (pending.script.equals(groovy)) {
                    sa.approveScript(pending.getHash());
                    return this;
                }
            }
            fail(this + " was not pending approval");
            return this;
        }

        @Override
        Script deny() throws IOException {
            assertPending();
            ScriptApproval.get().denyScript(hash);
            return this;
        }

        private String ps() {
            return "ps-" + hash;
        }

        @Override
        Manager.Element<Script> pending(Manager manager) {
            assertPending();
            return manager.found(this, ps());
        }

        @Override
        Manager.Element<Script> approved(Manager manager) {
            assertApproved();
            // No further action for approved, return the section element.
            return manager.notFound(this, ps()).found(this, CLEAR_ALL_ID);
        }

        @Override
        Script assertDeleted(Manager manager) {
            assertDeleted();
            manager.notFound(this, ps());
            return this;
        }

        @Override
        public String toString() {
            return String.format("Script[%s]", groovy);
        }
    }

}<|MERGE_RESOLUTION|>--- conflicted
+++ resolved
@@ -25,13 +25,10 @@
 package org.jenkinsci.plugins.scriptsecurity.scripts;
 
 import com.gargoylesoftware.htmlunit.html.HtmlPage;
-<<<<<<< HEAD
 import com.gargoylesoftware.htmlunit.html.HtmlTable;
-=======
 import com.gargoylesoftware.htmlunit.html.HtmlTextArea;
 import hudson.model.FreeStyleProject;
 import hudson.model.Result;
->>>>>>> 54e05e65
 import hudson.util.VersionNumber;
 import jenkins.model.Jenkins;
 import org.hamcrest.Matchers;
@@ -144,7 +141,6 @@
         assertEquals(0, sa.getDangerousApprovedSignatures().length);
     }
 
-<<<<<<< HEAD
     @Test public void clearSelectedMethodLifeCycle() throws Exception {
         ScriptApproval sa = ScriptApproval.get();
 
@@ -164,7 +160,8 @@
         toBeRemoved = new String[]{signature1, signature2};
         sa.clearSelectedSignatures(toBeRemoved);
         assertEquals(1, sa.getApprovedSignatures().length);
-=======
+    }
+
     @Issue("JENKINS-57563")
     @LocalData // Just a scriptApproval.xml that whitelists 'staticMethod jenkins.model.Jenkins getInstance'
     @Test
@@ -175,7 +172,6 @@
         r.assertLogNotContains("org.jenkinsci.plugins.scriptsecurity.sandbox.RejectedAccessException: "
                         + "Scripts not permitted to use staticMethod jenkins.model.Jenkins getInstance",
                 r.assertBuildStatus(Result.SUCCESS, p.scheduleBuild2(0).get()));
->>>>>>> 54e05e65
     }
 
     private Script script(String groovy) {
