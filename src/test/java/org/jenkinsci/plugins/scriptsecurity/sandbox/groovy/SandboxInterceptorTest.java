/*
 * The MIT License
 *
 * Copyright 2014 CloudBees, Inc.
 *
 * Permission is hereby granted, free of charge, to any person obtaining a copy
 * of this software and associated documentation files (the "Software"), to deal
 * in the Software without restriction, including without limitation the rights
 * to use, copy, modify, merge, publish, distribute, sublicense, and/or sell
 * copies of the Software, and to permit persons to whom the Software is
 * furnished to do so, subject to the following conditions:
 *
 * The above copyright notice and this permission notice shall be included in
 * all copies or substantial portions of the Software.
 *
 * THE SOFTWARE IS PROVIDED "AS IS", WITHOUT WARRANTY OF ANY KIND, EXPRESS OR
 * IMPLIED, INCLUDING BUT NOT LIMITED TO THE WARRANTIES OF MERCHANTABILITY,
 * FITNESS FOR A PARTICULAR PURPOSE AND NONINFRINGEMENT. IN NO EVENT SHALL THE
 * AUTHORS OR COPYRIGHT HOLDERS BE LIABLE FOR ANY CLAIM, DAMAGES OR OTHER
 * LIABILITY, WHETHER IN AN ACTION OF CONTRACT, TORT OR OTHERWISE, ARISING FROM,
 * OUT OF OR IN CONNECTION WITH THE SOFTWARE OR THE USE OR OTHER DEALINGS IN
 * THE SOFTWARE.
 */

package org.jenkinsci.plugins.scriptsecurity.sandbox.groovy;

import groovy.json.JsonBuilder;
import groovy.json.JsonDelegate;
import groovy.lang.GString;
import groovy.lang.Grab;
import groovy.lang.GroovyObject;
import groovy.lang.GroovyObjectSupport;
import groovy.lang.GroovyRuntimeException;
import groovy.lang.GroovyShell;
import groovy.lang.MetaMethod;
import groovy.lang.MissingMethodException;
import groovy.lang.MissingPropertyException;
import groovy.lang.Script;
import groovy.text.SimpleTemplateEngine;
import groovy.text.Template;
import groovy.transform.ASTTest;
import hudson.Functions;
import java.io.File;
import java.lang.reflect.Constructor;
import java.lang.reflect.Field;

import java.lang.reflect.Method;
import java.net.URL;
import java.nio.charset.StandardCharsets;
import java.text.DateFormat;
import java.util.ArrayList;
import java.util.Arrays;
import java.util.Collections;
import java.util.Date;
import java.util.HashMap;
import java.util.List;
import java.util.Locale;
import java.util.Map;
import java.util.Properties;
import java.util.concurrent.Callable;
import java.util.regex.Pattern;

import org.apache.commons.io.IOUtils;
import org.apache.commons.lang.StringUtils;
import org.codehaus.groovy.control.CompilerConfiguration;
import org.codehaus.groovy.control.MultipleCompilationErrorsException;
import org.codehaus.groovy.runtime.GStringImpl;
import org.codehaus.groovy.runtime.InvokerHelper;

import static org.hamcrest.MatcherAssert.assertThat;
import static org.hamcrest.Matchers.*;
import static org.junit.Assert.assertEquals;
import static org.junit.Assert.assertFalse;
import static org.junit.Assert.assertNotNull;
import static org.junit.Assert.assertNull;
import static org.junit.Assert.assertThrows;
import static org.junit.Assert.assertTrue;
import static org.junit.Assert.fail;

import org.jenkinsci.plugins.scriptsecurity.sandbox.RejectedAccessException;
import org.jenkinsci.plugins.scriptsecurity.sandbox.Whitelist;
import org.jenkinsci.plugins.scriptsecurity.sandbox.whitelists.AbstractWhitelist;
import org.jenkinsci.plugins.scriptsecurity.sandbox.whitelists.AnnotatedWhitelist;
import org.jenkinsci.plugins.scriptsecurity.sandbox.whitelists.BlanketWhitelist;
import org.jenkinsci.plugins.scriptsecurity.sandbox.whitelists.GenericWhitelist;
import org.jenkinsci.plugins.scriptsecurity.sandbox.whitelists.ProxyWhitelist;
import org.jenkinsci.plugins.scriptsecurity.sandbox.whitelists.StaticWhitelist;
import org.jenkinsci.plugins.scriptsecurity.sandbox.whitelists.Whitelisted;
import org.junit.Ignore;
import org.junit.Rule;
import org.junit.Test;
import org.junit.rules.ErrorCollector;
import org.jvnet.hudson.test.Issue;
import org.kohsuke.groovy.sandbox.impl.Checker.SuperConstructorWrapper;
import org.kohsuke.groovy.sandbox.impl.Checker.ThisConstructorWrapper;

public class SandboxInterceptorTest {

    @Rule public ErrorCollector errors = new ErrorCollector();

    @Test public void genericWhitelist() throws Exception {
        assertEvaluate(new GenericWhitelist(), 3, "'foo bar baz'.split(' ').length");
        assertEvaluate(new GenericWhitelist(), false, "def x = null; x != null");
    }

    /** Checks that {@link GString} is handled sanely. */
    @Test public void testGString() throws Exception {
        String clazz = Clazz.class.getName();
        String script = "def x = 1; new " + clazz + "().method(\"foo${x}\")";
        String expected = "-foo1";
        assertEvaluate(new AnnotatedWhitelist(), expected, script);
        assertEvaluate(new StaticWhitelist("new " + clazz, "method " + clazz + " method java.lang.String"), expected, script);
    }

    /** Checks that methods specifically expecting {@link GString} also work. */
    @Test public void testGString2() throws Exception {
        String clazz = Clazz.class.getName();
        String script = "def x = 1; def c = new " + clazz + "(); c.quote(\"-${c.specialize(x)}-${x}-\")";
        String expected = "-1-'1'-";
        assertEvaluate(new AnnotatedWhitelist(), expected, script);
        assertEvaluate(new StaticWhitelist("new " + clazz, "method " + clazz + " specialize java.lang.Object", "method " + clazz + " quote java.lang.Object"), expected, script);
    }

    @Issue("JENKINS-29541")
    @Test public void substringGString() throws Exception {
        assertEvaluate(new GenericWhitelist(), "hell", "'hello world'.substring(0, 4)");
        assertEvaluate(new GenericWhitelist(), "hell", "def place = 'world'; \"hello ${place}\".substring(0, 4)");
    }

    /**
     * Tests the proper interception of builder-like method.
     */
    @Test public void invokeMethod() throws Exception {
        String script = "def builder = new groovy.json.JsonBuilder(); builder.point { x 5; y 3; }; builder.toString()";
        String expected = "{\"point\":{\"x\":5,\"y\":3}}";
        assertEvaluate(new BlanketWhitelist(), expected, script);
        // this whitelisting strategy isn't ideal
        // see https://issues.jenkins-ci.org/browse/JENKINS-24982
        assertEvaluate(new ProxyWhitelist(
            new AbstractWhitelist() {
                @Override
                public boolean permitsMethod(Method method, Object receiver, Object[] args) {
                    if (method.getName().equals("invokeMethod") && receiver instanceof JsonBuilder)
                        return true;
                    if (method.getName().equals("invokeMethod") && receiver instanceof JsonDelegate)
                        return true;
                    if (method.getName().equals("toString") && receiver instanceof JsonBuilder)
                        return true;
                    return false;
                }
            },
            new StaticWhitelist(
                "new groovy.json.JsonBuilder"
//                "method groovy.json.JsonBuilder toString",
//                "method groovy.json.JsonBuilder invokeMethod java.lang.String java.lang.Object"
        )), expected, script);

        final RejectedAccessException x = assertThrows(RejectedAccessException.class,
                () -> evaluate(new ProxyWhitelist(), "class Real {}; def real = new Real(); real.nonexistent(42)"));
        final String message = x.getMessage();
        assertEquals(message, "method groovy.lang.GroovyObject invokeMethod java.lang.String java.lang.Object", x.getSignature());
        assertTrue(message, message.contains("Real nonexistent java.lang.Integer"));
    }

    @Ignore("TODO there are various unhandled cases, such as Closure → SAM, or numeric conversions, or number → String, or boxing/unboxing.")
    @Test public void testNumbers() throws Exception {
        String clazz = Clazz.class.getName();
        String script = "int x = 1; " + clazz + ".incr(x)";
        Long expected = 2L;
        // works but is undesirable: assertEvaluate(new StaticWhitelist("staticMethod " + clazz + " incr java.lang.Integer")), expected, script);
        assertEvaluate(new AnnotatedWhitelist(), expected, script);
        // wrapper types must be declared for primitives:
        assertEvaluate(new StaticWhitelist("staticMethod " + clazz + " incr java.lang.Long"), expected, script);
    }

    @Test public void staticFields() throws Exception {
        String clazz = Clazz.class.getName();
        assertEvaluate(new StaticWhitelist("staticField " + clazz + " flag"), true, clazz + ".flag=true");
        assertTrue(Clazz.flag);
    }

    @Issue("JENKINS-34599")
    @Test public void finalFields() throws Exception {
        // Control cases: non-final fields.
        assertEvaluate(new ProxyWhitelist(), 99, "class X {int x = 99}; new X().x");
        assertEvaluate(new ProxyWhitelist(), 99, "class X {int x; X(int x) {this.x = x}}; new X(99).x");
        assertEvaluate(new ProxyWhitelist(), 99, "class X {int x; {this.x = 99}}; new X().x");
        assertEvaluate(new ProxyWhitelist(), 99, "class X {static int x = 99}; X.x");
        assertEvaluate(new ProxyWhitelist(), 99, "class X {static int x; static {x = 99}}; X.x");
        // Control case: field set in initialization expression.
        assertEvaluate(new ProxyWhitelist(), 99, "class X {final int x = 99}; new X().x");
        // Test case: field set in constructor.
        assertEvaluate(new ProxyWhitelist(), 99, "class X {final int x; X(int x) {this.x = x}}; new X(99).x");
        // Test case: field set in instance initializer.
        assertEvaluate(new ProxyWhitelist(), 99, "class X {final int x; {this.x = 99}}; new X().x");
        // Control case: field set in static initialization expression.
        assertEvaluate(new ProxyWhitelist(), 99, "class X {static final int x = 99}; X.x");
        // Test case: field set in static instance initializer.
        assertEvaluate(new ProxyWhitelist(), 99, "class X {static final int x; static {x = 99}}; X.x");
        // Control case: initialization expressions themselves are checked.
        assertRejected(new ProxyWhitelist(), "staticMethod jenkins.model.Jenkins getInstance", "class X {Object x = jenkins.model.Jenkins.instance}; new X().x");
        assertRejected(new ProxyWhitelist(), "staticMethod jenkins.model.Jenkins getInstance", "class X {Object x; {x = jenkins.model.Jenkins.instance}}; new X().x");
        try {
            errors.checkThat(evaluate(new ProxyWhitelist(), "class X {static Object x = jenkins.model.Jenkins.instance}; X.x"), is((Object) "should be rejected"));
        } catch (ExceptionInInitializerError x) {
            errors.checkThat(x.getMessage(), ((RejectedAccessException) x.getCause()).getSignature(), is("staticMethod jenkins.model.Jenkins getInstance"));
        } catch (Throwable t) {
            errors.addError(t);
        }
        try {
            errors.checkThat(evaluate(new ProxyWhitelist(), "class X {static Object x; static {x = jenkins.model.Jenkins.instance}}; X.x"), is((Object) "should be rejected"));
        } catch (ExceptionInInitializerError x) {
            errors.checkThat(x.getMessage(), ((RejectedAccessException) x.getCause()).getSignature(), is("staticMethod jenkins.model.Jenkins getInstance"));
        } catch (Throwable t) {
            errors.addError(t);
        }
        // Control case: when there is no backing field, we should not allow setters to be called.
        String sps = SafePerSe.class.getName();
        assertRejected(new AnnotatedWhitelist(), "method " + sps + " setSecure boolean", "class X extends " + sps + " {X() {this.secure = false}}; new X()");
    }

    @Test public void propertiesAndGettersAndSetters() throws Exception {
        String clazz = Clazz.class.getName();
        assertEvaluate(new StaticWhitelist("new " + clazz, "field " + clazz + " prop"), "default", "new " + clazz + "().prop");
        assertEvaluate(new StaticWhitelist("new " + clazz, "method " + clazz + " getProp"), "default", "new " + clazz + "().prop");
        assertEvaluate(new StaticWhitelist("new " + clazz, "field " + clazz + " prop", "method " + clazz + " getProp"), "default", "new " + clazz + "().prop");
        assertRejected(new StaticWhitelist("new " + clazz), "method " + clazz + " getProp", "new " + clazz + "().prop");
        assertEvaluate(new StaticWhitelist("new " + clazz, "method " + clazz + " getProp", "field " + clazz + " prop"), "edited", "def c = new " + clazz + "(); c.prop = 'edited'; c.getProp()");
        assertEvaluate(new StaticWhitelist("new " + clazz, "method " + clazz + " getProp", "method " + clazz + " setProp java.lang.String"), "edited", "def c = new " + clazz + "(); c.prop = 'edited'; c.getProp()");
        assertEvaluate(new StaticWhitelist("new " + clazz, "method " + clazz + " getProp", "field " + clazz + " prop", "method " + clazz + " setProp java.lang.String"), "edited", "def c = new " + clazz + "(); c.prop = 'edited'; c.getProp()");
        assertRejected(new StaticWhitelist("new " + clazz, "method " + clazz + " getProp"), "method " + clazz + " setProp java.lang.String", "def c = new " + clazz + "(); c.prop = 'edited'; c.getProp()");
        assertEvaluate(new StaticWhitelist("new " + clazz, "method " + clazz + " getProp2"), "default", "new " + clazz + "().prop2");
        assertRejected(new StaticWhitelist("new " + clazz), "method " + clazz + " getProp2", "new " + clazz + "().prop2");
        assertEvaluate(new StaticWhitelist("new " + clazz, "method " + clazz + " getProp2", "method " + clazz + " setProp2 java.lang.String"), "edited", "def c = new " + clazz + "(); c.prop2 = 'edited'; c.getProp2()");
        assertRejected(new StaticWhitelist("new " + clazz, "method " + clazz + " getProp2"), "method " + clazz + " setProp2 java.lang.String", "def c = new " + clazz + "(); c.prop2 = 'edited'; c.getProp2()");
        assertEvaluate(new StaticWhitelist("new " + clazz, "method " + clazz + " isProp3"), false, "new " + clazz + "().prop3");
        assertRejected(new StaticWhitelist("new " + clazz), "method " + clazz + " isProp3", "new " + clazz + "().prop3");
        assertEvaluate(new StaticWhitelist("staticMethod " + clazz + " isProp4"), true, clazz + ".prop4");
        assertRejected(new StaticWhitelist(), "staticMethod " + clazz + " isProp4", clazz + ".prop4");
        final MissingPropertyException x = assertThrows(MissingPropertyException.class,
                () -> evaluate(new StaticWhitelist("new " + clazz), "new " + clazz + "().nonexistent"));
        assertEquals("No such field found: field " + clazz + " nonexistent", x.getMessage());

        final MissingPropertyException x2 = assertThrows(MissingPropertyException.class,
                () -> evaluate(new StaticWhitelist("new " + clazz), "new " + clazz + "().nonexistent = 'edited'"));
        assertEquals("No such field found: field " + clazz + " nonexistent", x2.getMessage());

        assertRejected(new StaticWhitelist("new " + clazz), "method " + clazz + " getProp5", "new " + clazz + "().prop5");
        assertEvaluate(new StaticWhitelist("new " + clazz, "method " + clazz + " getProp5"), "DEFAULT", "new " + clazz + "().prop5");
        assertRejected(new StaticWhitelist("new " + clazz, "method " + clazz + " getProp5"), "method " + clazz + " setProp5 java.lang.String", "def c = new " + clazz + "(); c.prop5 = 'EDITED'; c.prop5");
        assertEvaluate(new StaticWhitelist("new " + clazz, "method " + clazz + " getProp5", "method " + clazz + " setProp5 java.lang.String", "method " + clazz + " rawProp5", "staticMethod org.codehaus.groovy.runtime.DefaultGroovyMethods plus java.lang.String java.lang.Object"), "EDITEDedited", "def c = new " + clazz + "(); c.prop5 = 'EDITED'; c.prop5 + c.rawProp5()");
        assertRejected(new StaticWhitelist("new " + clazz), "field " + clazz + " prop5", "new " + clazz + "().@prop5");
        assertEvaluate(new StaticWhitelist("new " + clazz, "field " + clazz + " prop5"), "default", "new " + clazz + "().@prop5");
        assertRejected(new StaticWhitelist("new " + clazz, "method " + clazz + " getProp5"), "field " + clazz + " prop5", "def c = new " + clazz + "(); c.@prop5 = 'edited'; c.prop5");
        assertEvaluate(new StaticWhitelist("new " + clazz, "method " + clazz + " getProp5", "field " + clazz + " prop5"), "EDITED", "def c = new " + clazz + "(); c.@prop5 = 'edited'; c.prop5");
    }

    public static final class Clazz {
        static boolean flag;
        @Whitelisted public Clazz() {}
        @Whitelisted public String method(String x) {return "-" + x;}
        @Whitelisted Special specialize(Object o) {
            return new Special(o);
        }
        @Whitelisted String quote(Object o) {
            if (o instanceof GString) {
                GString gs = (GString) o;
                Object[] values = gs.getValues();
                for (int i = 0; i < values.length; i++) {
                    if (values[i] instanceof Special) {
                        values[i] = ((Special) values[i]).o;
                    } else {
                        values[i] = quoteSingle(values[i]);
                    }
                }
                return new GStringImpl(values, gs.getStrings()).toString();
            } else {
                return quoteSingle(o);
            }
        }
        private String quoteSingle(Object o) {
            return "'" + String.valueOf(o) + "'";
        }
        @Whitelisted static long incr(long x) {
            return x + 1;
        }
        private String prop = "default";
        public String getProp() {
            return prop;
        }
        public void setProp(String prop) {
            this.prop = prop;
        }
        private String _prop2 = "default";
        public String getProp2() {
            return _prop2;
        }
        public void setProp2(String prop2) {
            this._prop2 = prop2;
        }
        private boolean _prop3;
        public boolean isProp3() {
            return _prop3;
        }
        public void setProp3(boolean prop3) {
            this._prop3 = prop3;
        }
        public static boolean isProp4() {
            return true;
        }
        private String prop5 = "default";
        public String getProp5() {
            return prop5.toUpperCase(Locale.ENGLISH);
        }
        public void setProp5(String value) {
            prop5 = value.toLowerCase(Locale.ENGLISH);
        }
        public String rawProp5() {
            return prop5;
        }
    }

    @Test public void dynamicProperties() throws Exception {
        String dynamic = Dynamic.class.getName();
        String ctor = "new " + dynamic;
        String getProperty = "method groovy.lang.GroovyObject getProperty java.lang.String";
        String setProperty = "method groovy.lang.GroovyObject setProperty java.lang.String java.lang.Object";
        String script = "def d = new " + dynamic + "(); d.prop = 'val'; d.prop";
        assertEvaluate(new StaticWhitelist(ctor, getProperty, setProperty), "val", script);
        assertRejected(new StaticWhitelist(ctor, setProperty), getProperty, script);
        assertRejected(new StaticWhitelist(ctor), setProperty, script);
    }

    public static final class Dynamic extends GroovyObjectSupport {
        private final Map<String,Object> values = new HashMap<>();
        @Override public Object getProperty(String n) {
            return values.get(n);
        }
        @Override public void setProperty(String n, Object v) {
            values.put(n, v);
        }
    }

    @Test public void mapProperties() throws Exception {
        assertEvaluate(new GenericWhitelist(), 42, "def m = [:]; m.answer = 42; m.answer");
    }

    public static final class Special {
        final Object o;
        Special(Object o) {
            this.o = o;
        }
    }

    @Issue({"JENKINS-25119", "JENKINS-27725", "JENKINS-57299"})
    @Test public void defaultGroovyMethods() throws Exception {
        assertRejected(new ProxyWhitelist(), "staticMethod org.codehaus.groovy.runtime.DefaultGroovyMethods toInteger java.lang.String", "'123'.toInteger();");
        assertEvaluate(new GenericWhitelist(), 123, "'123'.toInteger();");
        assertEvaluate(new GenericWhitelist(), Arrays.asList(1, 4, 9), "([1, 2, 3] as int[]).collect({x -> x * x})");
        assertEvaluate(new GenericWhitelist(), Arrays.asList(1, 4, 9), "([1, 2, 3] as int[]).collect({it * it})");
        // cover others from DgmConverter:
        assertEvaluate(new GenericWhitelist(), "1970", "new Date(0).format('yyyy', TimeZone.getTimeZone('GMT'))");
        assertEvaluate(new GenericWhitelist(), /* actual value sensitive to local TZ */ DateFormat.getDateTimeInstance(DateFormat.SHORT, DateFormat.MEDIUM).format(new Date(0)), "new Date(0).dateTimeString");
        // cover get* and is* methods:
        assertEvaluate(new GenericWhitelist(), 5, "'hello'.chars.length");
        assertEvaluate(new GenericWhitelist(), true, "'42'.number");
        // TODO should also cover set* methods, though these seem rare
        // TODO check DefaultGroovyStaticMethods also (though there are few useful & safe calls there)
        // cover drop and dropRight methods:
        assertEvaluate(new GenericWhitelist(), Arrays.asList(2, 3, 4), "[1, 2, 3, 4].drop(1)");
        assertEvaluate(new GenericWhitelist(), Arrays.asList(1, 2, 3), "[1, 2, 3, 4].dropRight(1)");
        // cover take and takeRight methods:
        assertEvaluate(new GenericWhitelist(), Arrays.asList(1, 2), "[1, 2, 3, 4].take(2)");
        assertEvaluate(new GenericWhitelist(), Arrays.asList(3, 4), "[1, 2, 3, 4].takeRight(2)");
    }

    @Test public void whitelistedIrrelevantInsideScript() throws Exception {
        String clazz = Unsafe.class.getName();
        String wl = Whitelisted.class.getName();
        // @Whitelisted does not grant us access to anything new:
        assertEvaluate(new AnnotatedWhitelist(), "ok", " C.m(); class C {@" + wl + " static String m() {return " + clazz + ".ok();}}");
        assertRejected(new AnnotatedWhitelist(), "staticMethod " + clazz + " explode", "C.m(); class C {@" + wl + " static void m() {" + clazz + ".explode();}}");
        // but do not need @Whitelisted on ourselves:
        assertEvaluate(new AnnotatedWhitelist(), "ok", "C.m(); class C {static String m() {return " + clazz + ".ok();}}");
        assertRejected(new AnnotatedWhitelist(), "staticMethod " + clazz + " explode", "C.m(); class C {static void m() {" + clazz + ".explode();}}");
    }

    @Issue("JENKINS-34741")
    @Test public void structConstructor() throws Exception {
        assertEvaluate(new StaticWhitelist(), "ok", "class C {String f}; new C(f: 'ok').f");
    }

    @Test public void defSyntax() throws Exception {
        String clazz = Unsafe.class.getName();
        Whitelist w = new ProxyWhitelist(new AnnotatedWhitelist(), /* for some reason def syntax triggers this */new StaticWhitelist("method java.util.Collection toArray"));
        assertEvaluate(w, "ok", "m(); def m() {" + clazz + ".ok()}");
        assertEvaluate(w, "ok", "m(); def static m() {" + clazz + ".ok()}");
        assertRejected(w, "staticMethod " + clazz + " explode", "m(); def m() {" + clazz + ".explode()}");
    }

    public static final class Unsafe {
        @Whitelisted public static String ok() {return "ok";}
        public static void explode() {}
        private Unsafe() {}
    }

    /** Expect errors from {@link org.codehaus.groovy.runtime.NullObject}. */
    @Issue("kohsuke/groovy-sandbox #15")
    @Test public void nullPointerException() throws Exception {
        final NullPointerException e = assertThrows(NullPointerException.class,
                () -> evaluate(new ProxyWhitelist(), "def x = null; x.member"));
        assertEquals(Functions.printThrowable(e), "Cannot get property 'member' on null object", e.getMessage());

        final NullPointerException e2 = assertThrows(NullPointerException.class,
                () -> evaluate(new ProxyWhitelist(), "def x = null; x.member = 42"));
        assertEquals(Functions.printThrowable(e2), "Cannot set property 'member' on null object", e2.getMessage());

        final NullPointerException e3 = assertThrows(NullPointerException.class,
                () -> evaluate(new ProxyWhitelist(), "def x = null; x.member()"));
        assertEquals(Functions.printThrowable(e3), "Cannot invoke method member() on null object", e3.getMessage());
    }

    /**
     * Tests the method invocation / property access through closures.
     *
     * <p>
     * Groovy closures act as a proxy when it comes to property/method access. Based on the configuration, it can
     * access those from some combination of owner/delegate. As this is an important building block for custom DSL,
     * script-security understands this logic and checks access at the actual target of the proxy, so that Closures
     * can be used safely.
     */
    @Test public void closureDelegate() throws Exception {
        ProxyWhitelist rules = new ProxyWhitelist(new StaticWhitelist(
            "new java.lang.Exception java.lang.String",
            "method java.util.concurrent.Callable call",
            "method groovy.lang.Closure setDelegate java.lang.Object"));
        assertRejected(rules,
                "method java.lang.Throwable getMessage",
                "{-> delegate = new Exception('oops'); message}()"
        );
        assertRejected(
                rules,
                "method java.lang.Throwable printStackTrace",
                "{-> delegate = new Exception('oops'); printStackTrace()}()"
        );

        rules = new ProxyWhitelist(new GenericWhitelist(), new StaticWhitelist("new java.awt.Point"));
        { // method access
            assertEvaluate(rules, 3,
                    StringUtils.join(Arrays.asList(
                            "class Dummy { def getX() { return 3; } }",
                            "def c = { -> getX() };",
                            "c.resolveStrategy = Closure.DELEGATE_ONLY;",
                            "c.delegate = new Dummy();",
                            "return c();"
                    ), "\n"));
            assertRejected(rules, "method java.awt.geom.Point2D getX",
                    StringUtils.join(Arrays.asList(
                            "def c = { -> getX() };",
                            "c.resolveStrategy = Closure.DELEGATE_ONLY;",
                            "c.delegate = new java.awt.Point();",
                            "return c();"
                    ), "\n"));
        }
        {// property access
            assertEvaluate(rules, 3,
                    StringUtils.join(Arrays.asList(
                            "class Dummy { def getX() { return 3; } }",
                            "def c = { -> x };",
                            "c.resolveStrategy = Closure.DELEGATE_ONLY;",
                            "c.delegate = new Dummy();",
                            "return c();"
                    ), "\n"));
            assertRejected(rules, "method java.awt.geom.Point2D getX",
                    StringUtils.join(Arrays.asList(
                            "def c = { -> x };",
                            "c.resolveStrategy = Closure.DELEGATE_ONLY;",
                            "c.delegate = new java.awt.Point();",
                            "return c();"
                    ), "\n"));
        }
    }

    @Test public void metaClassDelegate() throws Exception {
        new GroovyShell().evaluate("String.metaClass.getAnswer = {-> return 42}"); // privileged operation
        assertEvaluate(new StaticWhitelist(), 42, "'existence'.getAnswer()");
        assertEvaluate(new StaticWhitelist(), 42, "'existence'.answer");
        assertRejected(new GenericWhitelist(), "staticMethod java.lang.System exit int", "def c = System.&exit; c(1)");
    }

    @Issue("JENKINS-28277")
    @Test public void curry() throws Exception {
        assertEvaluate(new GenericWhitelist(), 'h', "def charAt = {idx, str -> str.charAt(idx)}; def firstChar = charAt.curry(0); firstChar 'hello'");
        assertEvaluate(new GenericWhitelist(), 'h', "def charOfHello = 'hello'.&charAt; def firstCharOfHello = charOfHello.curry(0); firstCharOfHello()");
        assertEvaluate(new GenericWhitelist(), 'h', "def charAt = {str, idx -> str.charAt(idx)}; def firstChar = charAt.ncurry(1, 0); firstChar 'hello'");
    }

    @Issue("JENKINS-34739")
    @Test public void varargs() throws Exception {
        // Control cases:
        ProxyWhitelist wl = new ProxyWhitelist(new GenericWhitelist(), new AnnotatedWhitelist());
        assertEvaluate(wl, 0, "class UsesVarargs {static int len(String... vals) {vals.length}}; UsesVarargs.len(new String[0])");
        assertEvaluate(wl, 3, "class UsesVarargs {static int len(String... vals) {vals.length}}; UsesVarargs.len(['one', 'two', 'three'] as String[])");
        String uv = UsesVarargs.class.getName();
        assertEvaluate(wl, 0, uv + ".len(new String[0])");
        assertEvaluate(wl, 3, uv + ".len(['one', 'two', 'three'] as String[])");
        assertEvaluate(wl, 0, uv + ".sum(new int[0])");
        assertEvaluate(wl, 6, uv + ".sum([1, 2, 3] as int[])");
        assertEvaluate(wl, 3, uv + ".xlen(3, new String[0])");
        assertEvaluate(wl, 6, uv + ".xlen(3, ['one', 'two', 'three'] as String[])");
        assertEvaluate(wl, "one,two,three", uv + ".join(',', ['one', 'two', 'three'] as String[])");
        assertRejected(wl, "staticMethod " + uv + " explode java.lang.String[]", uv + ".explode(new String[0])");
        assertRejected(wl, "staticMethod " + uv + " explode java.lang.String[]", uv + ".explode(['one', 'two', 'three'] as String[])");
        // Test cases:
        assertEvaluate(wl, 0, "class UsesVarargs {static int len(String... vals) {vals.length}}; UsesVarargs.len()");
        assertEvaluate(wl, 3, "class UsesVarargs {static int len(String... vals) {vals.length}}; UsesVarargs.len('one', 'two', 'three')");
        assertEvaluate(wl, 0, uv + ".len()");
        assertEvaluate(wl, 3, uv + ".xlen(3)");
        assertEvaluate(wl, 0, uv + ".sum()");
        assertEvaluate(wl, 6, uv + ".sum(1, 2, 3)");
        assertEvaluate(wl, 3, uv + ".len('one', 'two', 'three')");
        assertEvaluate(wl, 6, uv + ".xlen(3, 'one', 'two', 'three')");
        assertEvaluate(wl, "one,two,three", uv + ".join(',', 'one', 'two', 'three')");
        assertRejected(wl, "staticMethod " + uv + " explode java.lang.String[]", uv + ".explode()");
        assertRejected(wl, "staticMethod " + uv + " explode java.lang.String[]", uv + ".explode('one', 'two', 'three')");
    }
    public static class UsesVarargs {
        @Whitelisted
        public static int len(String... vals) {
            return vals.length;
        }
        @Whitelisted
        public static int sum(int... numbers) {
            int sum = 0;
            for (int number : numbers) {
                sum += number;
            }
            return sum;
        }
        @Whitelisted
        public static int xlen(int x, String... vals) {
            return x + vals.length;
        }
        @Whitelisted
        public static String join(String sep, String... vals) {
            return StringUtils.join(vals, sep);
        }
        public static void explode(String... vals) {}
        @Whitelisted
        public static String varargsMethod(Integer i, Boolean b, StringContainer... s) {
            return i.toString() + "-" + b.toString() + "-" + StringUtils.join(s, "-");
        }
    }

    public static final class StringContainer {
        final String o;

        @Whitelisted
        public StringContainer(String o) {
            this.o = o;
        }

        @Whitelisted
        @Override
        public String toString() {
            return o;
        }
    }

    @Test public void templates() throws Exception {
        final GroovyShell shell = new GroovyShell(GroovySandbox.createSecureCompilerConfiguration());
        final Template t = new SimpleTemplateEngine(shell).createTemplate("goodbye <%= aspect.toLowerCase() %> world");
        assertEquals("goodbye cruel world", GroovySandbox.runInSandbox(() ->
                        t.make(new HashMap<String, Object>(Collections.singletonMap("aspect", "CRUEL"))).toString(),
                new ProxyWhitelist(new StaticWhitelist("method java.lang.String toLowerCase"), new GenericWhitelist())));
    }

    @Test public void selfProperties() throws Exception {
        assertEvaluate(new ProxyWhitelist(), true, "BOOL=true; BOOL");
    }

    @Test public void missingPropertyException() throws Exception {
        final MissingPropertyException x = assertThrows(MissingPropertyException.class,
                () -> evaluate(new ProxyWhitelist(), "GOOP"));
        assertEquals("GOOP", x.getProperty());
    }

    @Test public void specialScript() throws Exception {
        CompilerConfiguration cc = GroovySandbox.createSecureCompilerConfiguration();
        cc.setScriptBaseClass(SpecialScript.class.getName());
        GroovyShell shell = new GroovyShell(cc);
        Whitelist wl = new AbstractWhitelist() {
            @Override public boolean permitsMethod(Method method, Object receiver, Object[] args) {
                return method.getDeclaringClass() == GroovyObject.class && method.getName().equals("getProperty") && receiver instanceof SpecialScript && args[0].equals("magic");
            }
            @Override public boolean permitsConstructor(Constructor<?> constructor, Object[] args) {
                return constructor.getDeclaringClass() == SpecialScript.class;
            }
        };
        assertEquals(42, GroovySandbox.run(shell, "magic", wl));
        final MissingPropertyException x = assertThrows(MissingPropertyException.class,
                () -> GroovySandbox.run(shell, "boring", wl));
        assertEquals("boring", x.getProperty());
    }

    public static abstract class SpecialScript extends Script {
        @Override public Object getProperty(String property) {
            if (property.equals("magic")) {
                return 42;
            }
            return super.getProperty(property);
        }
    }

    @Issue("JENKINS-46757")
    @Test public void properties() throws Exception {
        String script = "def properties = new Properties()";
        assertRejected(new StaticWhitelist(), "new java.util.Properties", script);
        assertEvaluate(new StaticWhitelist("new java.util.Properties"), new Properties(), script);
        script = "Properties properties = new Properties()";
        assertRejected(new StaticWhitelist(), "new java.util.Properties", script);
        assertEvaluate(new StaticWhitelist("new java.util.Properties"), new Properties(), script);
    }

    @Issue({"SECURITY-566", "SECURITY-1353"})
    @Test public void typeCoercion() throws Exception {
        assertRejected(new StaticWhitelist("staticMethod java.util.Locale getDefault"), "method java.util.Locale getCountry", "interface I {String getCountry()}; (Locale.getDefault() as I).getCountry()");
        assertRejected(new StaticWhitelist("staticMethod java.util.Locale getDefault"), "method java.util.Locale getCountry", "interface I {String getCountry()}; (Locale.getDefault() as I).country");
        assertRejected(new ProxyWhitelist(), "staticMethod java.util.Locale getAvailableLocales", "interface I {Locale[] getAvailableLocales()}; (Locale as I).getAvailableLocales()");
        assertRejected(new ProxyWhitelist(), "staticMethod java.util.Locale getAvailableLocales", "interface I {Locale[] getAvailableLocales()}; (Locale as I).availableLocales");
        assertEvaluate(new StaticWhitelist("staticMethod java.lang.Math max int int"), 3.0d, "(double) Math.max(2, 3)");
        assertEvaluate(new StaticWhitelist("staticMethod java.lang.Math max int int"), 3.0d, "Math.max(2, 3) as double");
        assertEvaluate(new StaticWhitelist("staticMethod java.lang.Math max int int"), 3.0d, "double x = Math.max(2, 3); x");
        assertRejected(new GenericWhitelist(), "staticMethod org.codehaus.groovy.runtime.ScriptBytecodeAdapter asType java.lang.Object java.lang.Class",
            "def f = org.codehaus.groovy.runtime.ScriptBytecodeAdapter.asType(['/tmp'], File); echo(/$f/)");
        assertRejected(new GenericWhitelist(), "staticMethod org.codehaus.groovy.runtime.ScriptBytecodeAdapter castToType java.lang.Object java.lang.Class",
            "def f = org.codehaus.groovy.runtime.ScriptBytecodeAdapter.castToType(['/tmp'], File); echo(/$f/)");
        assertRejected(new GenericWhitelist(), "new java.io.File java.lang.String",
            "def f = org.kohsuke.groovy.sandbox.impl.Checker.checkedCast(File, ['/tmp'], true, false, false); echo(/$f/)");
    }

    @Issue("SECURITY-580")
    @Test public void positionalConstructors() throws Exception {
        assertRejected(new ProxyWhitelist(), "new java.lang.Exception java.lang.String", "['true'] as Exception");
        assertEvaluate(new StaticWhitelist("new java.lang.Exception java.lang.String", "method java.lang.Throwable getMessage"),
                "true", "(['true'] as Exception).getMessage()");
        assertRejected(new ProxyWhitelist(), "new java.lang.Exception java.lang.String", "Exception x = ['true']; x.getMessage()");
        assertEvaluate(new StaticWhitelist("new java.lang.Exception java.lang.String", "method java.lang.Throwable getMessage"),
                "true", "Exception x = ['true']; x.getMessage()");
        assertRejected(new ProxyWhitelist(), "new java.util.TreeMap java.util.Map", "[k: 1] as TreeMap");
        assertEvaluate(new StaticWhitelist("new java.util.TreeMap java.util.Map"), Collections.singletonMap("k", 1), "[k: 1] as TreeMap");
        assertRejected(new ProxyWhitelist(), "new java.util.TreeMap java.util.Map", "TreeMap x = [k: 1]; x");
        assertEvaluate(new StaticWhitelist("new java.util.TreeMap java.util.Map"), Collections.singletonMap("k", 1), "TreeMap x = [k: 1]; x");
        // These go through a different code path:
        assertEvaluate(new ProxyWhitelist(), Arrays.asList(1), "[1] as LinkedList");
        assertEvaluate(new ProxyWhitelist(), Arrays.asList("v"), "['v'] as LinkedList");
        assertEvaluate(new ProxyWhitelist(), Arrays.asList(1), "LinkedList x = [1]; x");
        assertEvaluate(new ProxyWhitelist(), Arrays.asList("v"), "LinkedList x = ['v']; x");
        assertEvaluate(new ProxyWhitelist(), Arrays.asList(1), "int[] a = [1]; a as LinkedList");
        assertEvaluate(new ProxyWhitelist(), Arrays.asList("v"), "String[] a = ['v']; a as LinkedList");
        assertEvaluate(new ProxyWhitelist(), Arrays.asList("v"), "String[] a = ['v']; LinkedList x = a; x");
        /* TODO casting arrays is not yet supported:
        assertRejected(new StaticWhitelist(cc), "new java.lang.Boolean java.lang.String", "String[] a = ['true']; Boolean x = a; x");
        assertEvaluate(new StaticWhitelist(cc, "new java.lang.Boolean java.lang.String"), true, "String[] a = ['true']; Boolean x = a; x");
        assertRejected(new ProxyWhitelist(), "new java.lang.Boolean java.lang.String", "String[] a = ['true']; a as Boolean");
        assertEvaluate(new StaticWhitelist("new java.lang.Boolean java.lang.String"), true, "String[] a = ['true']; a as Boolean");
        */
        /* TODO tuple assignment is not yet supported:
        assertRejected(new ProxyWhitelist(), "new java.util.LinkedList java.util.Collection", "String[] a = ['v']; def (LinkedList x, int y) = [a, 1]; x");
        assertEvaluate(new StaticWhitelist("new java.util.LinkedList java.util.Collection"), Arrays.asList("v"), "String[] a = ['v']; def (LinkedList x, int y) = [a, 1]; x");
        */
    }

    @Issue("kohsuke/groovy-sandbox #16")
    @Test public void infiniteLoop() throws Exception {
        assertEvaluate(new BlanketWhitelist(), "abc", "def split = 'a b c'.split(' '); def b = new StringBuilder(); for (i = 0; i < split.length; i++) {println(i); b.append(split[i])}; b.toString()");
    }

    @Issue("JENKINS-25118")
    @Test public void primitiveTypes() throws Exception {
        // Some String operations:
        assertRejected(new ProxyWhitelist(), "method java.lang.CharSequence charAt int", "'123'.charAt(1);");
        assertEvaluate(new StaticWhitelist("method java.lang.CharSequence charAt int"), '2', "'123'.charAt(1);");
        // Unrelated to math:
        assertRejected(new ProxyWhitelist(), "staticMethod java.lang.Integer getInteger java.lang.String", "Integer.getInteger('whatever')");
        // Some of http://groovy-lang.org/operators.html#Operator-Overloading on numbers are handled internally:
        assertEvaluate(new ProxyWhitelist(), 4, "2 + 2");
        assertEvaluate(new ProxyWhitelist(), 4, "2.plus(2)");
        // Others are handled via DefaultGroovyMethods:
        assertEvaluate(new GenericWhitelist(), 4, "2 ** 2");
        assertEvaluate(new GenericWhitelist(), 4, "2.power(2)");
        assertEvaluate(new GenericWhitelist(), "23", "'2' + 3");
    }

    @Test public void ambiguousOverloads() {
        assertThrows("Ambiguous overload is an error in Groovy 2", GroovyRuntimeException.class,
                () -> evaluate(new AnnotatedWhitelist(), Ambiguity.class.getName() + ".m(null)"));
    }

    public static final class Ambiguity {
        @Whitelisted public static boolean m(String x) {return true;}
        @Whitelisted public static boolean m(URL x) {return true;}
    }

    @Test public void regexps() throws Exception {
        assertEvaluate(new GenericWhitelist(), "goodbye world", "def text = 'hello world'; def matcher = text =~ 'hello (.+)'; matcher ? \"goodbye ${matcher[0][1]}\" : 'fail'");
    }

    @Test public void splitAndJoin() throws Exception {
        assertEvaluate(new GenericWhitelist(), Collections.singletonMap("part0", "one\ntwo"), "def list = [['one', 'two']]; def map = [:]; for (int i = 0; i < list.size(); i++) {map[\"part${i}\"] = list.get(i).join(\"\\n\")}; map");
    }

    public static class ClassWithInvokeMethod extends GroovyObjectSupport {
        @Override
        public Object invokeMethod(String name, Object args) {
            throw new IllegalStateException();
        }
    }

    @Test public void invokeMethod_vs_DefaultGroovyMethods() throws Exception {
        // Closure defines the invokeMethod method, and asBoolean is defined on DefaultGroovyMethods.
        // the method dispatching in this case is that c.asBoolean() resolves to DefaultGroovyMethods.asBoolean()
        // and not invokeMethod("asBoolean")

        // calling asBoolean shouldn't go through invokeMethod
        MetaMethod m1 = InvokerHelper.getMetaClass(ClassWithInvokeMethod.class).pickMethod("asBoolean",new Class[0]);
        assertNotNull(m1);
        assertTrue((Boolean) m1.invoke(new ClassWithInvokeMethod(), new Object[0]));

        // as such, it should be allowed so long as asBoolean is whitelisted
        assertEvaluate(
                new ProxyWhitelist(
                        new GenericWhitelist(),
                        new StaticWhitelist("new " + ClassWithInvokeMethod.class.getName())
                ),
                true,
                "def c = new " + ClassWithInvokeMethod.class.getCanonicalName() + "(); c.asBoolean()"
        );
    }

    @Issue({"JENKINS-42563", "SECURITY-582"})
    @Test public void superCalls() throws Exception {
        String sps = SafePerSe.class.getName();
        assertRejected(new AnnotatedWhitelist(), "method " + sps + " dangerous", "class C extends " + sps + " {void dangerous() {super.dangerous()}}; new C().dangerous()");
        assertRejected(new AnnotatedWhitelist(), "method " + sps + " dangerous", "class C extends " + sps + " {void x() {super.dangerous()}}; new C().x()");
        assertRejected(new StaticWhitelist(), "new java.lang.Exception java.lang.String", "class X1 extends Exception {X1(String x) {super(x)}}; new X1('x')");
        assertEvaluate(new StaticWhitelist("method java.lang.Object toString", "new java.lang.Exception java.lang.String"), "X1: x", "class X1 extends Exception {X1(String x) {super(x)}}; new X1('x').toString()");
        assertRejected(new StaticWhitelist(), "new java.lang.Exception", "class X2 extends Exception {X2() {}}; new X2()");
        assertEvaluate(new StaticWhitelist("method java.lang.Object toString", "new java.lang.Exception"), "X2", "class X2 extends Exception {X2() {}}; new X2().toString()");
        assertRejected(new StaticWhitelist(), "new java.lang.Exception", "class X3 extends Exception {}; new X3()");
        assertEvaluate(new StaticWhitelist("method java.lang.Object toString", "new java.lang.Exception"), "X3", "class X3 extends Exception {}; new X3().toString()");
        assertRejected(new StaticWhitelist(), "new java.lang.Exception java.lang.String", "class X4 extends Exception {X4(int x) {this(x + 1, true)}; X4(int x, boolean b) {super(/$x$b/)}}; new X4(1)");
        assertEvaluate(new StaticWhitelist("method java.lang.Object toString", "new java.lang.Exception java.lang.String"), "X4: 2true", "class X4 extends Exception {X4(int x) {this(x + 1, true)}; X4(int x, boolean b) {super(/$x$b/)}}; new X4(1).toString()");
        assertRejected(new StaticWhitelist("method java.lang.Object toString", "new java.lang.Exception java.lang.String"), "method java.lang.String toUpperCase", "class X5 extends Exception {X5(String x) {this(x.toUpperCase(), true)}; X5(String x, boolean b) {super(x)}}; new X5('x')");
        assertRejected(new StaticWhitelist("method java.lang.Object toString", "new java.lang.Exception java.lang.String"), "method java.lang.String toUpperCase", "class X6 extends Exception {X6(String x) {super(x.toUpperCase())}}; new X6('x')");
        assertRejected(new StaticWhitelist("method java.lang.Object toString", "new java.lang.Exception"), "new java.lang.Object", "class X7 extends Exception {X7(String x) {new Object()}}; new X7('x')");
    }
    public static class SafePerSe {
        @Whitelisted
        public SafePerSe() {}
        public void dangerous() {}
        public void setSecure(boolean x) {}
    }

    @Test public void keywordsAndOperators() throws Exception {
        String script = IOUtils.toString(this.getClass().getResourceAsStream("SandboxInterceptorTest/all.groovy"), StandardCharsets.UTF_8);
        assertEvaluate(new GenericWhitelist(), null, script);
    }

    @Issue("JENKINS-31234")
    @Test public void calendarGetInstance() throws Exception {
        assertEvaluate(new GenericWhitelist(), true, "Calendar.getInstance().get(Calendar.DAY_OF_MONTH) < 32");
        assertEvaluate(new GenericWhitelist(), true, "Calendar.instance.get(Calendar.DAY_OF_MONTH) < 32");
    }

    @Issue("JENKINS-31701")
    @Test public void primitiveWidening() throws Exception {
        assertEvaluate(new AnnotatedWhitelist(), 4L, SandboxInterceptorTest.class.getName() + ".usePrimitive(2)");
    }
    @Whitelisted public static long usePrimitive(long x) {
        return x + 2;
    }

    @Issue("JENKINS-32211")
    @Test public void tokenize() throws Exception {
        assertEvaluate(new GenericWhitelist(), 3, "'foo bar baz'.tokenize().size()");
        assertEvaluate(new GenericWhitelist(), 3, "'foo bar baz'.tokenize(' ').size()");
        assertEvaluate(new GenericWhitelist(), 3, "'foo bar baz'.tokenize('ba').size()");
    }

    @Issue("JENKINS-33023")
    @Test public void enums() throws Exception {
        String script = "enum Thing {\n"
            + "  FIRST(\"The first thing\");\n"
            + "  String description;\n"
            + "  public Thing(String description) {\n"
            + "    this.description = description;\n"
            + "  }\n"
            + "}\n"
            + "Thing.values()[0].description\n";
        String expected = "The first thing";
        assertEvaluate(new GenericWhitelist(), expected, script);
        String e = E.class.getName();
        ProxyWhitelist wl = new ProxyWhitelist(new GenericWhitelist(), new AnnotatedWhitelist());
        assertEvaluate(wl, 2, e + ".TWO.getN()");
        assertRejected(wl, "method " + e + " explode", e + ".TWO.explode()");
        assertEvaluate(wl, "TWO", e + ".TWO.name()");
        assertRejected(wl, "staticField " + e + " ONE", e + ".ONE.name()");
        // Seems undesirable, but this is the current behavior. Requires new java.util.LinkedHashMap and staticMethod ImmutableASTTransformation checkPropNames.
        errors.checkThrows(ExceptionInInitializerError.class, () -> evaluate(new GenericWhitelist(),
                "enum Thing { ONE, TWO }; Thing.ONE.toString()"));
    }
    public enum E {
        ONE(1),
        @Whitelisted
        TWO(2);
        private final int n;
        private E(int n) {
            this.n = n;
        }
        @Whitelisted
        public int getN() {
            return n;
        }
        public void explode() {}
    }

    @Test public void staticMethodsCannotBeOverridden() throws Exception {
        assertRejected(new StaticWhitelist(), "staticMethod jenkins.model.Jenkins getInstance", "jenkins.model.Jenkins.getInstance()");
        assertRejected(new StaticWhitelist(), "staticMethod jenkins.model.Jenkins getInstance", "jenkins.model.Jenkins.instance");
        assertRejected(new StaticWhitelist(), "staticMethod hudson.model.Hudson getInstance", "hudson.model.Hudson.getInstance()");
        assertRejected(new StaticWhitelist(), "staticMethod hudson.model.Hudson getInstance", "hudson.model.Hudson.instance");
    }

    @Issue("SECURITY-1266")
    @Test
    public void blockedASTTransformsASTTest() throws Exception {
        assertAnnotationBlocked(ASTTest.class,
                "@groovy.transform.ASTTest(value={ throw new Exception('ASTTest should not have been executed!') })\n" +
                "@Field int x\n");
    }

    @Issue("SECURITY-1266")
    @Test
    public void blockedASTTransformsGrab() throws Exception {
        assertAnnotationBlocked(Grab.class,
                "@groovy.lang.Grab(group='foo', module='bar', version='1.0')\n" +
                "def foo\n");
    }

    private static Object evaluate(Whitelist whitelist, String script) {
        CompilerConfiguration cc = GroovySandbox.createSecureCompilerConfiguration();
        GroovyShell shell = new GroovyShell(cc);
        /* TODO: This duplicates code in SecureGroovyScript and CpsGroovyShell. I think we could create a new method
           in GroovySandbox with a signature like `public static void setGroovyClassLoader(GroovyShell, ClassLoader)`
           that sets the loader field after wrapping the passed loader in CleanGroovyClassLoader, and then have
           SecureGroovyScript call that method to avoid duplication. To also avoid the duplication in CpsGroovyShell,
           I think we'd also need to introduce a new subtype of GroovyShell that automatically called that method in the
           constructor (might need to tweak the memory leak fixes in workflow-cps to be able to use it from CpsGroovyShell).
           We could also add a method like the following to GroovySandbox and recommend downstream users use it instead
           of directly instantiating GroovyShell: `public static GroovyShell prepareSecureGroovyShell(ClassLoader, Binding, CompilerConfiguration)`.
        */
        try {
            Field loaderF = GroovyShell.class.getDeclaredField("loader");
            loaderF.setAccessible(true);
            ClassLoader loader = GroovyShell.class.getClassLoader();
            ClassLoader memoryProtectedLoader = new SecureGroovyScript.CleanGroovyClassLoader(GroovySandbox.createSecureClassLoader(loader), cc);
            loaderF.set(shell, memoryProtectedLoader);
        } catch (IllegalAccessException | NoSuchFieldException e) {
            throw new AssertionError("Groovy class loader fields have changed", e);
        }
        Object actual = new GroovySandbox().withWhitelist(whitelist).runScript(shell, script);
        if (actual instanceof GString) {
            actual = actual.toString(); // for ease of comparison
        }
        return actual;
    }

    private void assertEvaluate(Whitelist whitelist, Object expected, String script) {
        assertEvaluate(whitelist, expected, script, errors);
    }

    public static void assertEvaluate(Whitelist whitelist, Object expected, String script, ErrorCollector errors) {
        try {
            Object actual = evaluate(whitelist, script);
            errors.checkThat(actual, is(expected));
        } catch (Throwable t) {
            errors.addError(t);
        }
        try {
            Object actual = new GroovyShell().evaluate(script);
            if (actual instanceof GString) {
                actual = actual.toString();
            }
            errors.checkThat("control case", actual, is(expected));
        } catch (Throwable t) {
            errors.addError(t);
        }
    }

    private void assertRejected(Whitelist whitelist, String expectedSignature, String script) {
        assertRejected(whitelist, expectedSignature, script, errors);
    }

    public static void assertRejected(Whitelist whitelist, String expectedSignature, String script, ErrorCollector errors) {
        try {
            Object actual = evaluate(whitelist, script);
            errors.checkThat(actual, is((Object) "should be rejected"));
        } catch (GroovyRuntimeException x) {
            // Exceptions during script parsing and instantiation are typically wrapped in GroovyRuntimeException, and
            // we cannot modify our code to directly throw the cause without breaking other plugins that only catch
            // GroovyRuntimeException.
            if (x.getCause() instanceof RejectedAccessException) {
                errors.checkThat(x.getMessage(), ((RejectedAccessException)x.getCause()).getSignature(), is(expectedSignature));
            } else {
                errors.addError(x);
            }
        } catch (RejectedAccessException x) {
            errors.checkThat(x.getMessage(), x.getSignature(), is(expectedSignature));
        } catch (Throwable t) {
            errors.addError(t);
        }
    }

    @Issue("JENKINS-37129")
    @Test public void methodMissingException() throws Exception {
        // test: trying to call a nonexistent method
        final MissingMethodException e = assertThrows(MissingMethodException.class,
                () -> evaluate(new GenericWhitelist(), "[].noSuchMethod()"));
        assertEquals(e.getType(),ArrayList.class);
        assertThat(e.getMethod(),is("noSuchMethod"));

        // control: trying to call an existing method that's not safe
        assertRejected(new GenericWhitelist(), "method java.lang.Class getClassLoader", "[].class.classLoader");
    }

    @Issue("JENKINS-46088")
    @Test
    public void matcherTypeAssignment() throws Exception {
        assertEvaluate(new GenericWhitelist(), "goodbye world", "def text = 'hello world'; java.util.regex.Matcher matcher = text =~ 'hello (.+)'; matcher ? \"goodbye ${matcher[0][1]}\" : 'fail'");
    }

    @Issue("JENKINS-46088")
    @Test
    public void rhsOfDeclarationTransformed() throws Exception {
        assertRejected(new StaticWhitelist(), "staticMethod jenkins.model.Jenkins getInstance", "jenkins.model.Jenkins x = jenkins.model.Jenkins.getInstance()");
    }

    @Issue("JENKINS-46191")
    @Test
    public void emptyDeclaration() throws Exception {
        assertEvaluate(new GenericWhitelist(), "abc", "String a; a = 'abc'; return a");
    }

    @Issue("JENKINS-46358")
    @Test
    public void validFromAnyDGMClass() throws Exception {
        // This verifies that we pick up a valid DGM-style method from a class other than DefaultGroovyMethods
        assertEvaluate(new GenericWhitelist(), "alppe", "String a = 'apple'; return a.replaceFirst('ppl') { it.reverse() }");
    }

    @Issue("JENKINS-46391")
    @Test
    public void newPattern() throws Exception {
        assertEvaluate(new GenericWhitelist(), true, "def f = java.util.regex.Pattern.compile('f.*'); return f.matcher('foo').matches()");
    }

    @Issue("JENKINS-46391")
    @Test
    public void tildePattern() throws Exception {
        assertEvaluate(new GenericWhitelist(), Pattern.class, "def f = ~/f.*/; return f.class");
    }

    @Issue("JENKINS-35294")
    @Test
    public void enumWithVarargs() throws Exception {
        String script = "enum Thing {\n"
                + "  FIRST(\"The first thing\")\n"
                + "  String[] descriptions;\n"
                + "  public Thing(String... descriptions) {\n"
                + "    this.descriptions = descriptions;\n"
                + "  }\n"
                + "}\n"
                + "Thing.values()[0].descriptions[0]\n";
        String expected = "The first thing";
        assertEvaluate(new GenericWhitelist(), expected, script);
    }

    @Issue("JENKINS-35294")
    @Test
    public void enumWithStringAndVarargs() throws Exception {
        String script = "enum Thing {\n"
                + "  FIRST(\"The first thing\")\n"
                + "  String description;\n"
                + "  public Thing(String description, int... unused) {\n"
                + "    this.description = description;\n"
                + "  }\n"
                + "}\n"
                + "Thing.values()[0].description\n";
        String expected = "The first thing";
        assertEvaluate(new GenericWhitelist(), expected, script);
    }

    @Issue("JENKINS-44557")
    @Test
    public void varArgsWithGString() throws Exception {
        ProxyWhitelist wl = new ProxyWhitelist(new GenericWhitelist(), new AnnotatedWhitelist());
        String uv = UsesVarargs.class.getName();

        assertEvaluate(wl, 3, "def twoStr = 'two'; " + uv + ".len('one', \"${twoStr}\", 'three')");
    }

    @Issue("JENKINS-47893")
    @Test
    public void varArgsWithOtherArgs() throws Exception {
        ProxyWhitelist wl = new ProxyWhitelist(new GenericWhitelist(), new AnnotatedWhitelist());
        String uv = UsesVarargs.class.getName();
        String sc = StringContainer.class.getName();
        String script = sc + " a = new " + sc + "(\"a\")\n"
                + sc + " b = new " + sc + "(\"b\")\n"
                + sc + " c = new " + sc + "(\"c\")\n"
                + "return " + uv + ".varargsMethod(4, true, a, b, c)\n";

        String expected = "4-true-a-b-c";
        assertEvaluate(wl, expected, script);
    }

    @Issue("JENKINS-48364")
    @Test
    public void nullFirstVarArg() throws Exception {
        ProxyWhitelist wl = new ProxyWhitelist(new GenericWhitelist(), new AnnotatedWhitelist());
        String uv = UsesVarargs.class.getName();

        String script = "return " + uv + ".join(':', null, 'def', 'ghi')\n";
        String expected = ":def:ghi";
        assertEvaluate(wl, expected, script);
    }

    @Issue("JENKINS-46213")
    @Test
    public void varArgsOnStaticDeclaration() throws Exception {
        String script = "class Explode {\n" +
                "  static TEST_FMT = 'a:%s b:%s'\n" +
                "  static STATIC_TEST = sprintf(\n" +
                "    TEST_FMT,\n" +
                "    '1',\n" +
                "    '2',\n" +
                "  )\n" +
                "  String fieldTest = sprintf(\n" +
                "    TEST_FMT,\n" +
                "    '3',\n" +
                "    '4',\n" +
                "  )\n" +
                "}\n" +
                "def ex = new Explode()\n" +
                "return \"${Explode.STATIC_TEST} ${ex.fieldTest}\"\n";

        assertEvaluate(new StaticWhitelist("staticMethod org.codehaus.groovy.runtime.DefaultGroovyMethods sprintf java.lang.Object java.lang.String java.lang.Object[]"),
                "a:1 b:2 a:3 b:4",
                script);
    }

    @Issue("SECURITY-663")
    @Test
    public void castAsFile() throws Exception {
        assertRejected(new GenericWhitelist(), "new java.io.File java.lang.String",
                "def s = []; ('/tmp/foo' as File).each { s << it }\n");
    }

    @Issue("JENKINS-48501")
    @Test
    public void nullInVarArgsAsArray() throws Exception {
        String script = "def TEST_FMT = 'a:%s b:%s c:%s d:%s'\n" +
                "String s = sprintf(TEST_FMT, null, '2', '3', '4')\n" +
                "return s\n";
        assertEvaluate(new StaticWhitelist("staticMethod org.codehaus.groovy.runtime.DefaultGroovyMethods sprintf java.lang.Object java.lang.String java.lang.Object[]"),
                "a:null b:2 c:3 d:4",
                script);
    }

    public static class NonArrayConstructorList extends ArrayList<String> {
        public NonArrayConstructorList(boolean choiceOne, boolean choiceTwo) {
            if (choiceOne) {
                this.add("one");
            }
            if (choiceTwo) {
                this.add("two");
            }
        }
    }

    @Issue("JENKINS-50380")
    @Test
    public void checkedCastWhenAssignable() throws Exception {
        String nacl = NonArrayConstructorList.class.getName();
        // pre groovy-sandbox-1.18, results in unclassified new org.jenkinsci.plugins.scriptsecurity.sandbox.groovy.SandboxInterceptorTest$NonArrayConstructorList java.lang.String
        assertEvaluate(new StaticWhitelist("new org.jenkinsci.plugins.scriptsecurity.sandbox.groovy.SandboxInterceptorTest$NonArrayConstructorList boolean boolean",
                        "staticMethod org.codehaus.groovy.runtime.DefaultGroovyMethods join java.util.Collection java.lang.String"),
                "one",
                nacl + " foo = new " + nacl + "(true, false); return foo.join('')");

    }

    public static class SimpleNamedBean {
        private String name;

        @Whitelisted
        public SimpleNamedBean(String n) {
            this.name = n;
        }

        @Whitelisted
        public String getName() {
            return name;
        }

        // This is not whitelisted for test purposes to be sure we still do checks.
        public String getOther() {
            return name;
        }
    }

    @Issue("JENKINS-50470")
    @Test
    public void checkedGetPropertyOnCollection() throws Exception {
        String snb = SimpleNamedBean.class.getName();

        // Before JENKINS-50470 fix, this would error out on "unclassified field java.util.ArrayList name"
        assertEvaluate(new AnnotatedWhitelist(), Arrays.asList("a", "b", "c"),
                "def l = [new " + snb + "('a'), new " + snb +"('b'), new " + snb + "('c')]\n" +
                        "return l.name\n");

        // We should still be calling checkedGetProperty properly for the objects within the collection.
        assertRejected(new AnnotatedWhitelist(), "method org.jenkinsci.plugins.scriptsecurity.sandbox.groovy.SandboxInterceptorTest$SimpleNamedBean getOther",
                "def l = [new " + snb + "('a'), new " + snb +"('b'), new " + snb + "('c')]\n" +
                        "return l.other\n");
    }

    @Issue("JENKINS-50843")
    @Test
    public void callClosureElementOfMapAsMethod() throws Exception {
        assertEvaluate(new GenericWhitelist(), "hello", "def m = [ f: {return 'hello'} ]; m.f()");
        assertEvaluate(new GenericWhitelist(), 15, "def m = [ f: {a -> return a*3} ]; m.f(5)");
        assertEvaluate(new GenericWhitelist(), "a=hello,b=10", "def m = [ f: {a,b -> return \"a=${a},b=${b}\"} ]; m.f('hello',10)");
        assertEvaluate(new GenericWhitelist(), 2, "def m = [ f: {it.size()} ]; m.f(foo:0, bar:1)");
    }

    @Issue("JENKINS-50906")
    @Test
    public void scriptBindingClosureVariableCall() throws Exception {
        assertEvaluate(new GenericWhitelist(), true, "def func = { 1 }; this.func2 = { 1 }; return func() == func2();\n");
        assertEvaluate(new GenericWhitelist(), true, "def func = { x -> x }; this.func2 = { x -> x }; return func(5) == func2(5);\n");
        assertEvaluate(new GenericWhitelist(), true, "def func = { x, y -> x * y }; this.func2 = { x, y -> x * y }; return func(4, 5) == func2(4, 5);\n");
        assertEvaluate(new GenericWhitelist(), true, "def func = { it }; this.func2 = { it }; return func(12) == func2(12);\n");
    }

    @Test
    public void dateTimeApi() throws Exception {
        assertEvaluate(new GenericWhitelist(), 8, "def tomorrow = java.time.LocalDate.now().plusDays(1).format(java.time.format.DateTimeFormatter.BASIC_ISO_DATE).length()");
        assertEvaluate(new GenericWhitelist(), "2017-01-06", "def yesterday = java.time.LocalDate.parse('2017-01-07').minusDays(1).format(java.time.format.DateTimeFormatter.ISO_LOCAL_DATE)");
        assertEvaluate(new GenericWhitelist(), 15, "java.time.LocalTime.now().withHour(15).getHour()");
        assertEvaluate(new GenericWhitelist(), "20:42:00", "java.time.LocalTime.parse('23:42').minusHours(3).format(java.time.format.DateTimeFormatter.ISO_LOCAL_TIME)");
        assertEvaluate(new GenericWhitelist(), 15, "java.time.LocalDateTime.now().withMinute(15).minute");
        assertEvaluate(new GenericWhitelist(), "2007-12-03T07:15:30", "java.time.LocalDateTime.parse('2007-12-03T10:15:30').minusHours(3).format(java.time.format.DateTimeFormatter.ISO_LOCAL_DATE_TIME)");
    }

    @Issue("SECURITY-1186")
    @Test
    public void finalizer() throws Exception {
        final MultipleCompilationErrorsException e = assertThrows(MultipleCompilationErrorsException.class,
                () -> evaluate(new GenericWhitelist(), "class Test { public void finalize() { } }; null"));
        assertThat(e.getErrorCollector().getErrorCount(), equalTo(1));
        Exception innerE = e.getErrorCollector().getException(0);
        assertThat(innerE, instanceOf(SecurityException.class));
        assertThat(innerE.getMessage(), containsString("Object.finalize()"));
    }

    @Test
    public void alwaysRejectPermanentlyBlacklisted() throws Exception {
        assertRejected(new StaticWhitelist("staticMethod java.lang.System exit int"),
                "staticMethod java.lang.System exit int",
                "System.exit(1)");
        assertRejected(new StaticWhitelist("method java.lang.Runtime exit int", "staticMethod java.lang.Runtime getRuntime"),
                "method java.lang.Runtime exit int",
                "Runtime r = Runtime.getRuntime();\n" +
                        "r.exit(1)");
        assertRejected(new StaticWhitelist("staticMethod java.lang.Runtime getRuntime", "method java.lang.Runtime halt int"),
                "method java.lang.Runtime halt int",
                "Runtime r = Runtime.getRuntime();\n" +
                        "r.halt(1)");
    }

    @Issue("JENKINS-56682")
    @Test
    public void scriptInitializersAtFieldSyntax() throws Exception {
        assertEvaluate(new GenericWhitelist(), 3,
                "import groovy.transform.Field\n" +
                "@Field static int foo = 1\n" +
                "@Field int bar = foo + 1\n" +
                "@Field int baz = bar + 1\n" +
                "baz");
    }

    @Issue("JENKINS-56682")
    @Test
    public void scriptInitializersClassSyntax() throws Exception {
        assertEvaluate(new GenericWhitelist(), 2,
                "class MyScript extends Script {\n" +
                "  { MyScript.foo++ }\n" + // The instance initializer seems to be context sensitive, if placed below the field it is treated as a closure...
                "  static { MyScript.foo++ }\n" +
                "  static int foo = 0\n" +
                "  def run() { MyScript.foo }\n" +
                "}\n");
    }

    @Issue("SECURITY-1538")
    @Test public void blockMethodNameInMethodCalls() throws Exception {
        assertRejected(new GenericWhitelist(), "staticMethod jenkins.model.Jenkins getInstance",
                "import jenkins.model.Jenkins\n" +
                "1.({ Jenkins.getInstance(); 'toString' }())()");
    }

    @Issue("SECURITY-1538")
    @Test public void blockPropertyNameInAssignment() throws Exception {
        assertRejected(new GenericWhitelist(), "staticMethod jenkins.model.Jenkins getInstance",
                "import jenkins.model.Jenkins\n" +
                "class Test { def x = 0 }\n" +
                "def t = new Test()\n" +
                "t.({ Jenkins.getInstance(); 'x' }()) = 1\n");
    }

    @Issue("SECURITY-1538")
    @Test public void blockPropertyNameInPrefixPostfixExpressions() throws Exception {
        assertRejected(new GenericWhitelist(), "staticMethod jenkins.model.Jenkins getInstance",
                "import jenkins.model.Jenkins\n" +
                "class Test { def x = 0 }\n" +
                "def t = new Test()\n" +
                "t.({ Jenkins.getInstance(); 'x' }())++\n");
    }

    @Issue("SECURITY-1538")
    @Test public void blockSubexpressionsInPrefixPostfixExpressions() throws Exception {
        assertRejected(new GenericWhitelist(), "staticMethod jenkins.model.Jenkins getInstance",
                "import jenkins.model.Jenkins\n" +
                "++({ Jenkins.getInstance(); 1 }())\n");
        assertRejected(new GenericWhitelist(), "staticMethod jenkins.model.Jenkins getInstance",
                "import jenkins.model.Jenkins\n" +
                "({ Jenkins.getInstance(); 1 }())++\n");
    }

    @Issue("SECURITY-1579")
    @Test public void blockInitialExpressionsInConstructorsCallingSuper() throws Exception {
        assertRejected(new GenericWhitelist(), "staticMethod jenkins.model.Jenkins getInstance",
                "import jenkins.model.Jenkins\n" +
                "class B {}\n" +
                "class A extends B {\n" +
                "  A(x = Jenkins.getInstance()) {\n" +
                "    super()\n" +
                "  }\n" +
                "}\n" +
                "new A()\n");
    }

    @Issue("SECURITY-1658")
    @Test public void blockInitialExpressionsInClosures() throws Exception {
        assertRejected(new GenericWhitelist(), "staticMethod jenkins.model.Jenkins getInstance",
                "import jenkins.model.Jenkins\n" +
                "({ j = Jenkins.getInstance() -> true })()\n");
    }

    @Issue("SECURITY-1713")
    @Test
    public void blockIllegalAnnotationsOnImports() throws Exception {
        assertAnnotationBlocked(ASTTest.class,
                "@groovy.transform.ASTTest(value={\n" +
                "  throw new Exception('ASTTest should not have been executed!')\n" +
                "})\n" +
                "import java.lang.Object\n");
    }

    @Issue("SECURITY-1713")
    @Test
    public void blockIllegalAnnotationsInAnnotations() throws Exception {
        assertAnnotationBlocked(ASTTest.class,
                "@groovy.lang.Category(value = {\n" +
                "  @groovy.transform.ASTTest(value = {\n" +
                "    throw new Exception('ASTTest should not have been executed!')\n" +
                "  })\n" +
                "  Object\n" +
                "})\n" +
                "class Foo { }\n");
    }

    @Issue("SECURITY-1754")
    @Test public void blockDirectCallsToSyntheticConstructors() throws Exception {
        // Not ok, the call to super() in the synthetic constructor for Subclass cannot be intercepted.
        SecurityException e = assertThrows(SecurityException.class,
                () -> evaluate(new GenericWhitelist(),
                "class Superclass { }\n" +
                        "class Subclass extends Superclass { }\n" +
                        "new Subclass(null)"));
        assertThat(e.getMessage(), equalTo(
                "Rejecting illegal call to synthetic constructor: private Subclass(org.kohsuke.groovy.sandbox.impl.Checker$SuperConstructorWrapper). " +
                        "Perhaps you meant to use one of these constructors instead: public Subclass()"));
        e = assertThrows(SecurityException.class, () -> evaluate(new GenericWhitelist(),
                "class Superclass { Superclass(String x) { } }\n" +
                "class Subclass extends Superclass {\n" +
                "  def wrapper\n" +
                "  Subclass() { super('secret.key'); def $cw = $cw; wrapper = $cw }\n" +
                "}\n" +
                "def wrapper = new Subclass().wrapper\n" +
                "class MyFile extends File {\n" +
                "  MyFile(String path) {\n" +
                "    super(path)\n" +
                "  }\n" +
                "}\n" +
                "new MyFile(wrapper, 'unused')"));
        assertThat(e.getMessage(), equalTo(
                "Rejecting illegal call to synthetic constructor: private MyFile(org.kohsuke.groovy.sandbox.impl.Checker$SuperConstructorWrapper,java.lang.String). " +
                        "Perhaps you meant to use one of these constructors instead: public MyFile(java.lang.String)"));
    }

    @Issue("SECURITY-1754")
    @Test public void blockMisinterceptedCallsToSyntheticConstructors() throws Exception {
        // Not ok, the call to super() in the synthetic constructor for Subclass cannot be intercepted.
        final SecurityException e = assertThrows(SecurityException.class,
                () -> evaluate(new GenericWhitelist(),
                        "class Superclass { }\n" +
                                "class Subclass extends Superclass {\n" +
                                "  Subclass() { def x = 1 }\n" +
                                "  Subclass(Subclass s) { def x = 1 }\n" +
                                "}\n" +
                                "new Subclass(null)")); // Intercepted as a call to the second constructor before SECURITY-1754, but actually calls synthetic constructor.
        assertThat(e.getMessage(), equalTo(
                "Rejecting illegal call to synthetic constructor: private Subclass(org.kohsuke.groovy.sandbox.impl.Checker$SuperConstructorWrapper). " +
                        "Perhaps you meant to use one of these constructors instead: public Subclass(), public Subclass(Subclass)"));
    }

    @Issue("SECURITY-1754")
    @Test public void blockCallsToSyntheticConstructorsViaOtherConstructors() throws Exception {
        // Not ok, the call to super() in the synthetic constructor for Subclass cannot be intercepted.
        final SecurityException e = assertThrows(SecurityException.class,
                () -> evaluate(new GenericWhitelist(),
                        "class Superclass { }\n" +
                                "class Subclass extends Superclass {\n" +
                                "  Subclass() { }\n" +
                                "  Subclass(int x, int y) { this(null) }\n" + // Calls synthetic constructor
                                "}\n" +
                                "new Subclass(1, 2)"));
        assertThat(e.getMessage(), equalTo(
                "Rejecting illegal call to synthetic constructor: private Subclass(org.kohsuke.groovy.sandbox.impl.Checker$SuperConstructorWrapper). " +
                        "Perhaps you meant to use one of these constructors instead: public Subclass(), public Subclass(int,int)"));
    }

    @Issue("SECURITY-1754")
    @Test public void blockConstructorWrappersFromBeingUsedDirectly() throws Exception {
        for (Class<?> syntheticParamType : new Class<?>[] { SuperConstructorWrapper.class, ThisConstructorWrapper.class }) {
            // Not ok, instantiating any of the wrappers would allow attackers to bypass the fix.
            assertRejected(new GenericWhitelist(), "new " + syntheticParamType.getName() + " java.lang.Object[]",
                    "new " + syntheticParamType.getCanonicalName() + "(null)");
            // The wrapper's constructors are permanently blacklisted
            assertRejected(new BlanketWhitelist(), "new " + syntheticParamType.getName() + " java.lang.Object[]",
                     "new " + syntheticParamType.getCanonicalName() + "(null)");
        }
    }

    @Issue("SECURITY-1754")
    @Test public void allowCheckedCallsToSyntheticConstructors() throws Exception {
        // Ok, super call is intercepted via Checker.checkedSuperConstructor.
        assertEvaluate(new GenericWhitelist(), "Subclass",
                "class Superclass { }\n" +
                "class Subclass extends Superclass { }\n" +
                "new Subclass().class.simpleName");
        // Ok, this call is intercepted via Checker.checkedThisConstructor.
        assertEvaluate(new GenericWhitelist(), "Subclass",
                "class Subclass {\n" +
                "  Subclass() { this(1) }\n" +
                "  Subclass(int x) { }\n" +
                "}\n" +
                "new Subclass().class.simpleName");
    }

    @Issue("SECURITY-1754")
    @Test public void groovyInterceptable() throws Throwable {
        assertRejected(new GenericWhitelist(), "method groovy.lang.GroovyObject invokeMethod java.lang.String java.lang.Object",
                "class Test implements GroovyInterceptable {\n" +
                "  def hello() { 'world' }\n" +
                "  def invokeMethod(String name, Object args) { 'goodbye' }\n" +
                "}\n" +
                "new Test().hello()\n");
        // Property access is not affected by GroovyInterceptable.
        assertEvaluate(new GenericWhitelist(), "world",
                "class Test implements GroovyInterceptable {\n" +
                "  def hello = 'world'\n" +
                "  def invokeMethod(String name, Object args) { 'goodbye' }\n" +
                "}\n" +
                "new Test().hello\n");
    }

    @Issue("SECURITY-2020")
    @Test public void unsafeReturnValue() throws Throwable {
        final SecurityException e = assertThrows(SecurityException.class, () -> {
            Object result = evaluate(new GenericWhitelist(),
                    "class Test {\n" +
                            "  @Override public String toString() {\n" +
                            "    jenkins.model.Jenkins.get().setSystemMessage('Hello, world!')\n" +
                            "    'test'\n" +
                            "  }\n" +
                            "}\n" +
                            "new Test()");
            // Test.equals and Test.getClass are inherited and not sandbox-transformed, so they can be called outside of the sandbox.
            assertFalse(result.equals(new Object()));
            assertThat(result.getClass().getSimpleName(), equalTo("Test"));
            // Test.toString is defined in the sandbox, so it cannot be called outside of the sandbox.
            result.toString();
        });
        assertThat(e.getMessage(), equalTo("Rejecting unsandboxed static method call: jenkins.model.Jenkins.get()"));
    }

    @Issue("SECURITY-2824")
    @Test public void blockUnsafeImplicitCastsPropertiesAndAttributes() throws Throwable {
        // Instance properties
        assertRejected(new GenericWhitelist(), "new java.io.File java.lang.String",
                "class Test { File file }\n" +
                "def t = new Test()\n" +
                "t.file = ['secret.key']\n");
        // Static properties
        assertRejected(new GenericWhitelist(), "new java.io.File java.lang.String",
                "class Test { static File file }\n" +
                "Test.file = ['secret.key']\n");
        // Instance attributes
        assertRejected(new GenericWhitelist(), "new java.io.File java.lang.String",
                "class Test { File file }\n" +
                "def t = new Test()\n" +
                "t.@file = ['secret.key']\n");
        // Static attributes
        assertRejected(new GenericWhitelist(), "new java.io.File java.lang.String",
                "class Test { static File file }\n" +
                "Test.@file = ['secret.key']\n");
    }

    @Issue("SECURITY-2824")
    @Test public void blockUnsafeImplicitCastsPropertySetterParameters() throws Throwable {
        assertRejected(new GenericWhitelist(), "new java.io.File java.lang.String",
                "class Test {\n" +
                "  Object file\n" +
                "  def setFile(File file) {\n" +
                "    this.file = file\n" +
                "  }\n" +
                "}\n" +
                "def t = new Test()\n" +
                "t.file = ['secret.key']\n " +
                "t.file.class");
    }

    @Issue("SECURITY-2824")
    @Test public void blockUnsafeImplicitCastsPropertySettersWithUnusualCapitalization() throws Throwable {
        assertRejected(new GenericWhitelist(), "new java.io.File java.lang.String",
                "class Test {\n" +
                "  String aProp\n" +
                "  def setAProp(List prop) {\n" +
                "    this.aProp = 'unused'\n" +
                "  }\n" +
                "  def setaProp(File prop) {\n" +
                "    this.aProp = /got a ${prop.class}/\n" +
                "  }\n" +
                "}\n" +
                "def t = new Test()\n" +
                "t.aProp = ['secret.key']\n " +
                "t.aProp");
    }

    @Issue("SECURITY-2824")
    @Test public void propertiesWithMultipleSetters() throws Throwable {
        // If you have multiple setters but one of them matches the argument type exactly, that is the one that gets used.
        assertEvaluate(new GenericWhitelist(), "list overload",
                "class Test {\n" +
                "  Object prop\n" +
                "  def setProp(File prop) {\n" +
                "    this.prop = 'file overload'\n" +
                "  }\n" +
                "  def setProp(String prop) {\n" +
                "    this.prop = 'string overload'\n" +
                "  }\n" +
                "  def setProp(List prop) {\n" +
                "    this.prop = 'list overload'\n" +
                "  }\n" +
                "}\n" +
                "def t = new Test()\n" +
                "t.prop = ['secret.key']\n " +
                "t.prop");
        // In this case, somewhere in the bowels of ScriptBytecodeAdapter.setProperty / MetaClass.invokeMethod
        // the list is converted to an array which is then used directly as the arguments array when invoking the setter,
        // so the String overload is chosen. SandboxInterceptor doesn't understand this case and intercepts the field...
        assertEvaluate(new GenericWhitelist(), "string overload",
                "class Test {\n" +
                "  Object prop\n" +
                "  def setProp(File prop) {\n" +
                "    this.prop = 'file overload'\n" +
                "  }\n" +
                "  def setProp(String prop) {\n" +
                "    this.prop = 'string overload'\n" +
                "  }\n" +
                "}\n" +
                "def t = new Test()\n" +
                "t.prop = ['secret.key']\n" +
                "t.prop");
        // ... so if the field name does not match the setter names, SandboxInterceptor will reject it.
        errors.checkThrows(MissingPropertyException.class, () -> evaluate(new GenericWhitelist(),
                "class Test {\n" +
                "  Object prop2\n" +
                "  def setProp(File prop) {\n" +
                "    this.prop2 = prop\n" +
                "  }\n" +
                "  def setProp(String prop) {\n" +
                "    this.prop2 = prop\n" +
                "  }\n" +
                "  def getProp() { this.prop2 }\n" +
                "}\n" +
                "def t = new Test()\n" +
                "t.prop = ['secret.key']\n" +
                "t.prop"));
        // If none of the overloads match directly, and there is no overload that matches the list if it is converted
        // to an array, then a MissingPropertyException gets thrown.
        errors.checkThrows(MissingMethodException.class, () -> evaluate(new GenericWhitelist(),
                "class Test {\n" +
                "  Object prop\n" +
                "  def setProp(File prop) {\n" +
                "    this.prop = prop\n" +
                "  }\n" +
                "  def setProp(Integer prop) {\n" +
                "    this.prop = prop\n" +
                "  }\n" +
                "}\n" +
                "def t = new Test()\n" +
                "t.prop = ['secret.key']\n " +
                "t.prop"));
        // Methods with more than one parameter are not setters and must be ignored when intercepting property assignment.
        assertRejected(new GenericWhitelist(), "new java.io.File java.lang.String int",
                "class Test {\n" +
                "  Object prop\n" +
                "  def setProp(File prop) {\n" +
                "    this.prop = 'file overload'\n" +
                "  }\n" +
                "  def setProp(String prop1, Integer prop2) {\n" +
                "    this.prop = 'multi-param overload'\n" +
                "  }\n" +
                "}\n" +
                "def t = new Test()\n" +
                "t.prop = ['secret.key', 1]\n" +
                "t.prop");
        // ... but if you have multiple setters as well as a method with the same name that has multiple parameters,
        // then Groovy will invoke the multi-parameter method if it is the best match for the arguments.
        assertEvaluate(new GenericWhitelist(), "multi-param overload",
                "class Test {\n" +
                "  Object prop\n" +
                "  def setProp(File prop) {\n" +
                "    this.prop = 'file overload'\n" +
                "  }\n" +
                "  def setProp(Boolean prop) {\n" +
                "    this.prop = 'boolean overload'\n" +
                "  }\n" +
                "  def setProp(String prop1, Integer prop2) {\n" +
                "    this.prop = 'multi-param overload'\n" +
                "  }\n" +
                "}\n" +
                "def t = new Test()\n" +
                "t.prop = ['secret.key', 1]\n" +
                "t.prop");
    }

    @Issue("SECURITY-2824")
    @Test public void blockUnsafeImplicitCastsMetaClassModification() throws Throwable {
        assertRejected(new GenericWhitelist(), "method groovy.lang.GroovyObject getMetaClass",
                "class Parent {\n" +
                "  public File prop\n" +
                "}\n" +
                "class Child extends Parent {\n" +
                "  Object prop // property\n" +
                "}\n" +
                "def p = new Parent()\n" +
                "def c = new Child()\n" +
                "c.metaClass = p.metaClass\n" +
                "c.prop = ['secret.key']\n" +
                "c.prop");
    }

    @Issue("SECURITY-2824")
    @Test public void blockUnsafeImplicitCastsInitialParameterExpressions() throws Throwable {
        assertRejected(new GenericWhitelist(), "new java.io.File java.lang.String",
                "def method(File file = ['secret.key']) { file }; method()");
        assertRejected(new GenericWhitelist(), "new java.io.File java.lang.String",
                "({ File file = ['secret.key'] -> file })()");
        assertRejected(new GenericWhitelist(), "new java.io.File java.lang.String",
                "class Test {\n" +
                "  def x\n" +
                "  Test(File file = ['secret.key']) {\n" +
                "   x = file\n" +
                "  }\n" +
                "}\n" +
                "new Test().x");
    }

    @Issue("SECURITY-2824")
    @Test public void blockUnsafeImplicitCastsFields() throws Throwable {
        assertRejected(new GenericWhitelist(), "new java.io.File java.lang.String",
                "class Test {\n" +
                "  File file = ['secret.key']\n" +
                "}\n" +
                "new Test().file");
        assertRejected(new GenericWhitelist(), "new java.io.File java.lang.String",
                "@groovy.transform.Field File file = ['secret.key']\n" +
                "file");
    }

    @Test public void blockSyntheticConstructorsFieldsAndMethods() throws Throwable {
        assertRejected(new GenericWhitelist(), "method groovy.lang.GroovyObject getMetaClass",
                "class Test {}; new Test().metaClass");
        assertRejected(new GenericWhitelist(), "field Test metaClass",
                "class Test {}; new Test().@metaClass");
        assertRejected(new GenericWhitelist(), "staticMethod Script1 $getCallSiteArray",
                "getClass().$getCallSiteArray()");
        assertRejected(new GenericWhitelist(), "method Script1 $getStaticMetaClass",
                "$getStaticMetaClass()");
        errors.checkThrows(SecurityException.class, () -> evaluate(new GenericWhitelist(),
                "class Parent {" +
                "  Parent(String value) { }" +
                "}\n" +
                "class Child extends Parent {\n" +
                "  def wrapper\n" +
                "  Child(String value) {\n" +
                "    super(value)\n" +
                "    def $cw = $cw\n" +
                "    wrapper = $cw\n" +
                "  }\n" +
                "}\n" +
                "def cw = new Child('secret.key').wrapper\n" +
                "class MyFile extends File { public MyFile(String path) { super(path) } }\n" +
                "def f = new MyFile(cw, 'unused')\n" +
                "[f, f.class]"));
    }

    @Test
    public void booleanCasts() throws Throwable {
        assertEvaluate(new GenericWhitelist(), null, "null as Boolean");
        assertEvaluate(new GenericWhitelist(), true, "true as Boolean");
        assertEvaluate(new GenericWhitelist(), false, "[:] as Boolean");
        assertEvaluate(new GenericWhitelist(), false, "[] as Boolean");
        assertEvaluate(new GenericWhitelist(), true, "([false] as boolean[]) as Boolean");
        assertEvaluate(new GenericWhitelist(), true, "['false'] as Boolean");
        assertEvaluate(new GenericWhitelist(), true, "class Test { }; new Test() as Boolean");
        assertEvaluate(new GenericWhitelist(), false, "class Test { }; new Test() { boolean asBoolean() { false } } as Boolean");
        assertEvaluate(new GenericWhitelist(), true, "('a' =~ '.*') as Boolean");
    }

<<<<<<< HEAD
    @Issue("JENKINS-42214")
    @Test
    public void accessStaticMembersViaInstance() throws Throwable {
        String fqcn = HasStaticMembers.class.getName();
        // Make sure that we report the correct signature in RejectedAccessException.
        assertRejected(new AnnotatedWhitelist(), "staticField " + fqcn + " FOO", "def o = new " + fqcn + "(); o.FOO");
        assertRejected(new AnnotatedWhitelist(), "staticMethod " + fqcn + " getBAR", "def o = new " + fqcn + "(); o.BAR");
        assertRejected(new AnnotatedWhitelist(), "staticMethod " + fqcn + " isBAZ", "def o = new " + fqcn + "(); o.BAZ");
        assertRejected(new AnnotatedWhitelist(), "staticField " + fqcn + " FOO", "def o = new " + fqcn + "(); o.FOO = 1");
        assertRejected(new AnnotatedWhitelist(), "staticMethod " + fqcn + " setBAR int", "def o = new " + fqcn + "(); o.BAR = 2");
        assertRejected(new AnnotatedWhitelist(), "staticField " + fqcn + " FOO", "def o = new " + fqcn + "(); o.@FOO");
        assertRejected(new AnnotatedWhitelist(), "staticField " + fqcn + " FOO", "def o = new " + fqcn + "(); o.@FOO = 1");
        assertRejected(new AnnotatedWhitelist(), "staticMethod " + fqcn + " method", "def o = new " + fqcn + "(); o.method()");
        assertRejected(new AnnotatedWhitelist(), "staticMethod " + fqcn + " getAt int", "def o = new " + fqcn + "(); o[0]");
        assertRejected(new AnnotatedWhitelist(), "staticMethod " + fqcn + " putAt int java.lang.Object", "def o = new " + fqcn + "(); o[0] = null");
        // Make sure that we check for the correct signature in allowlists.
        assertEvaluate(HasStaticMembers.allowlist("staticField " + fqcn + " FOO"), 1,
                "def o = new " + fqcn + "(); o.FOO = o.FOO");
        assertEvaluate(HasStaticMembers.allowlist("staticField " + fqcn + " FOO"), 1,
                "def o = new " + fqcn + "(); o.@FOO = o.@FOO");
        assertEvaluate(HasStaticMembers.allowlist("staticMethod " + fqcn + " getBAR", "staticMethod " + fqcn + " setBAR int"), 2,
                "def o = new " + fqcn + "(); o.BAR = o.BAR");
        assertEvaluate(HasStaticMembers.allowlist("staticMethod " + fqcn + " isBAZ"), true,
                "def o = new " + fqcn + "(); o.BAZ");
        assertEvaluate(HasStaticMembers.allowlist("staticMethod " + fqcn + " method"), 3,
                "def o = new " + fqcn + "(); o.method()");
        assertEvaluate(HasStaticMembers.allowlist("staticMethod " + fqcn + " getAt int", "staticMethod " + fqcn + " putAt int java.lang.Object"), 3,
                "def o = new " + fqcn + "(); o[0] = o[3]");
    }

    public static class HasStaticMembers {
        @Whitelisted public HasStaticMembers() { }
        public static int FOO = 1; // Groovy will access the field directly
        public static int BAR = 2; // Groovy will access the field via getBAR and setBAR
        public static int getBAR() { return BAR; }
        public static void setBAR(int BAR) { HasStaticMembers.BAR = BAR; }
        public static boolean BAZ = true; // Groovy will read the field via isBAZ
        public static boolean isBAZ() { return BAZ; }
        public static int method() { return 3; }
        public static int getAt(int index) { return index; }
        public static void putAt(int index, Object value) { }
        public static Whitelist allowlist(String... signatures) throws Exception {
            List<String> signaturesList = new ArrayList<>(Arrays.asList(signatures));
            signaturesList.add("new " + HasStaticMembers.class.getName());
            return new StaticWhitelist(signaturesList);
        }
=======
    @Test
    public void staticAttributesAreNotShadowedByClassFields() throws Throwable {
        assertEvaluate(new GenericWhitelist(), "foo", "class MyClass { static String name = 'foo' }; MyClass.@name");
        assertEvaluate(new GenericWhitelist(), "foo", "class MyClass { static String name }; MyClass.@name = 'foo'");
>>>>>>> bab7c8fd
    }

    /**
     * Checks that the annotation is blocked from being used in the provided script whether it is imported or used via
     * fully-qualified class name.
     * @param annotation The annotation that will be checked.
     * @param script The script to check. It should use the annotation via a fully-qualified class name.
     */
    private void assertAnnotationBlocked(Class annotation, String script) {
        assertAnnotationBlockedInternal(annotation, script);
        assertAnnotationBlockedInternal(annotation,
                "import " + annotation.getCanonicalName() + "\n" +
                script.replaceAll(annotation.getName(), annotation.getSimpleName()));
    }

    private void assertAnnotationBlockedInternal(Class annotation, String script) {
        GroovyShell shell = new GroovyShell(GroovySandbox.createSecureCompilerConfiguration());
        final MultipleCompilationErrorsException e = assertThrows(MultipleCompilationErrorsException.class, () -> shell.parse(script));
        assertThat(e.getMessage(), anyOf(
                containsString("Annotation " + annotation.getName() + " cannot be used in the sandbox"),
                containsString("Annotation " + annotation.getSimpleName() + " cannot be used in the sandbox")));
    }
}<|MERGE_RESOLUTION|>--- conflicted
+++ resolved
@@ -1653,7 +1653,12 @@
         assertEvaluate(new GenericWhitelist(), true, "('a' =~ '.*') as Boolean");
     }
 
-<<<<<<< HEAD
+    @Test
+    public void staticAttributesAreNotShadowedByClassFields() throws Throwable {
+        assertEvaluate(new GenericWhitelist(), "foo", "class MyClass { static String name = 'foo' }; MyClass.@name");
+        assertEvaluate(new GenericWhitelist(), "foo", "class MyClass { static String name }; MyClass.@name = 'foo'");
+    }
+
     @Issue("JENKINS-42214")
     @Test
     public void accessStaticMembersViaInstance() throws Throwable {
@@ -1700,12 +1705,6 @@
             signaturesList.add("new " + HasStaticMembers.class.getName());
             return new StaticWhitelist(signaturesList);
         }
-=======
-    @Test
-    public void staticAttributesAreNotShadowedByClassFields() throws Throwable {
-        assertEvaluate(new GenericWhitelist(), "foo", "class MyClass { static String name = 'foo' }; MyClass.@name");
-        assertEvaluate(new GenericWhitelist(), "foo", "class MyClass { static String name }; MyClass.@name = 'foo'");
->>>>>>> bab7c8fd
     }
 
     /**
