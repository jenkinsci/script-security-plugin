/*
 * The MIT License
 *
 * Copyright 2014 CloudBees, Inc.
 *
 * Permission is hereby granted, free of charge, to any person obtaining a copy
 * of this software and associated documentation files (the "Software"), to deal
 * in the Software without restriction, including without limitation the rights
 * to use, copy, modify, merge, publish, distribute, sublicense, and/or sell
 * copies of the Software, and to permit persons to whom the Software is
 * furnished to do so, subject to the following conditions:
 *
 * The above copyright notice and this permission notice shall be included in
 * all copies or substantial portions of the Software.
 *
 * THE SOFTWARE IS PROVIDED "AS IS", WITHOUT WARRANTY OF ANY KIND, EXPRESS OR
 * IMPLIED, INCLUDING BUT NOT LIMITED TO THE WARRANTIES OF MERCHANTABILITY,
 * FITNESS FOR A PARTICULAR PURPOSE AND NONINFRINGEMENT. IN NO EVENT SHALL THE
 * AUTHORS OR COPYRIGHT HOLDERS BE LIABLE FOR ANY CLAIM, DAMAGES OR OTHER
 * LIABILITY, WHETHER IN AN ACTION OF CONTRACT, TORT OR OTHERWISE, ARISING FROM,
 * OUT OF OR IN CONNECTION WITH THE SOFTWARE OR THE USE OR OTHER DEALINGS IN
 * THE SOFTWARE.
 */

package org.jenkinsci.plugins.scriptsecurity.sandbox.groovy;

import groovy.json.JsonBuilder;
import groovy.json.JsonDelegate;
import groovy.lang.GString;
import groovy.lang.GroovyObject;
import groovy.lang.GroovyObjectSupport;
import groovy.lang.GroovyRuntimeException;
import groovy.lang.GroovyShell;
import groovy.lang.MetaMethod;
import groovy.lang.MissingMethodException;
import groovy.lang.MissingPropertyException;
import groovy.lang.Script;
import groovy.text.SimpleTemplateEngine;
import groovy.text.Template;
import hudson.Functions;
import hudson.util.IOUtils;

import java.lang.reflect.Method;
import java.net.URL;
import java.text.DateFormat;
import java.util.ArrayList;
import java.util.Arrays;
import java.util.Collections;
import java.util.Date;
import java.util.HashMap;
import java.util.Locale;
import java.util.Map;
import java.util.concurrent.Callable;
import java.util.regex.Pattern;

import org.apache.commons.lang.StringUtils;
import org.codehaus.groovy.control.CompilerConfiguration;
import org.codehaus.groovy.runtime.GStringImpl;
import org.codehaus.groovy.runtime.InvokerHelper;
import static org.hamcrest.Matchers.*;
import org.jenkinsci.plugins.scriptsecurity.sandbox.RejectedAccessException;
import org.jenkinsci.plugins.scriptsecurity.sandbox.Whitelist;
import org.jenkinsci.plugins.scriptsecurity.sandbox.whitelists.AbstractWhitelist;
import org.jenkinsci.plugins.scriptsecurity.sandbox.whitelists.AnnotatedWhitelist;
import org.jenkinsci.plugins.scriptsecurity.sandbox.whitelists.BlanketWhitelist;
import org.jenkinsci.plugins.scriptsecurity.sandbox.whitelists.GenericWhitelist;
import org.jenkinsci.plugins.scriptsecurity.sandbox.whitelists.ProxyWhitelist;
import org.jenkinsci.plugins.scriptsecurity.sandbox.whitelists.StaticWhitelist;
import org.jenkinsci.plugins.scriptsecurity.sandbox.whitelists.Whitelisted;
import static org.junit.Assert.*;
import org.junit.Ignore;
import org.junit.Rule;
import org.junit.Test;
import org.junit.rules.ErrorCollector;
import org.jvnet.hudson.test.Issue;

public class SandboxInterceptorTest {

    @Rule public ErrorCollector errors = new ErrorCollector();

    @Test public void genericWhitelist() throws Exception {
        assertEvaluate(new GenericWhitelist(), 3, "'foo bar baz'.split(' ').length");
        assertEvaluate(new GenericWhitelist(), false, "def x = null; x != null");
    }

    /** Checks that {@link GString} is handled sanely. */
    @Test public void testGString() throws Exception {
        String clazz = Clazz.class.getName();
        String script = "def x = 1; new " + clazz + "().method(\"foo${x}\")";
        String expected = "-foo1";
        assertEvaluate(new AnnotatedWhitelist(), expected, script);
        assertEvaluate(new StaticWhitelist("new " + clazz, "method " + clazz + " method java.lang.String"), expected, script);
    }

    /** Checks that methods specifically expecting {@link GString} also work. */
    @Test public void testGString2() throws Exception {
        String clazz = Clazz.class.getName();
        String script = "def x = 1; def c = new " + clazz + "(); c.quote(\"-${c.specialize(x)}-${x}-\")";
        String expected = "-1-'1'-";
        assertEvaluate(new AnnotatedWhitelist(), expected, script);
        assertEvaluate(new StaticWhitelist("new " + clazz, "method " + clazz + " specialize java.lang.Object", "method " + clazz + " quote java.lang.Object"), expected, script);
    }

    @Issue("JENKINS-29541")
    @Test public void substringGString() throws Exception {
        assertEvaluate(new GenericWhitelist(), "hell", "'hello world'.substring(0, 4)");
        assertEvaluate(new GenericWhitelist(), "hell", "def place = 'world'; \"hello ${place}\".substring(0, 4)");
    }

    /**
     * Tests the proper interception of builder-like method.
     */
    @Test public void invokeMethod() throws Exception {
        String script = "def builder = new groovy.json.JsonBuilder(); builder.point { x 5; y 3; }; builder.toString()";
        String expected = "{\"point\":{\"x\":5,\"y\":3}}";
        assertEvaluate(new BlanketWhitelist(), expected, script);
        // this whitelisting strategy isn't ideal
        // see https://issues.jenkins-ci.org/browse/JENKINS-24982
        assertEvaluate(new ProxyWhitelist(
            new AbstractWhitelist() {
                @Override
                public boolean permitsMethod(Method method, Object receiver, Object[] args) {
                    if (method.getName().equals("invokeMethod") && receiver instanceof JsonBuilder)
                        return true;
                    if (method.getName().equals("invokeMethod") && receiver instanceof JsonDelegate)
                        return true;
                    if (method.getName().equals("toString") && receiver instanceof JsonBuilder)
                        return true;
                    return false;
                }
            },
            new StaticWhitelist(
                "new groovy.json.JsonBuilder"
//                "method groovy.json.JsonBuilder toString",
//                "method groovy.json.JsonBuilder invokeMethod java.lang.String java.lang.Object"
        )), expected, script);
        try {
            evaluate(new ProxyWhitelist(), "class Real {}; def real = new Real(); real.nonexistent(42)");
            fail();
        } catch (RejectedAccessException x) {
            String message = x.getMessage();
            assertEquals(message, "method groovy.lang.GroovyObject invokeMethod java.lang.String java.lang.Object", x.getSignature());
            assertTrue(message, message.contains("Real nonexistent java.lang.Integer"));
        }
    }

    @Ignore("TODO there are various unhandled cases, such as Closure → SAM, or numeric conversions, or number → String, or boxing/unboxing.")
    @Test public void testNumbers() throws Exception {
        String clazz = Clazz.class.getName();
        String script = "int x = 1; " + clazz + ".incr(x)";
        Long expected = 2L;
        // works but is undesirable: assertEvaluate(new StaticWhitelist("staticMethod " + clazz + " incr java.lang.Integer")), expected, script);
        assertEvaluate(new AnnotatedWhitelist(), expected, script);
        // wrapper types must be declared for primitives:
        assertEvaluate(new StaticWhitelist("staticMethod " + clazz + " incr java.lang.Long"), expected, script);
    }

    @Test public void staticFields() throws Exception {
        String clazz = Clazz.class.getName();
        assertEvaluate(new StaticWhitelist("staticField " + clazz + " flag"), true, clazz + ".flag=true");
        assertTrue(Clazz.flag);
    }

    @Issue("JENKINS-34599")
    @Test public void finalFields() throws Exception {
        // Control cases: non-final fields.
        assertEvaluate(new ProxyWhitelist(), 99, "class X {int x = 99}; new X().x");
        assertEvaluate(new ProxyWhitelist(), 99, "class X {int x; X(int x) {this.x = x}}; new X(99).x");
        assertEvaluate(new ProxyWhitelist(), 99, "class X {int x; {this.x = 99}}; new X().x");
        assertEvaluate(new ProxyWhitelist(), 99, "class X {static int x = 99}; X.x");
        assertEvaluate(new ProxyWhitelist(), 99, "class X {static int x; static {x = 99}}; X.x");
        // Control case: field set in initialization expression.
        assertEvaluate(new ProxyWhitelist(), 99, "class X {final int x = 99}; new X().x");
        // Test case: field set in constructor.
        assertEvaluate(new ProxyWhitelist(), 99, "class X {final int x; X(int x) {this.x = x}}; new X(99).x");
        // Test case: field set in instance initializer.
        assertEvaluate(new ProxyWhitelist(), 99, "class X {final int x; {this.x = 99}}; new X().x");
        // Control case: field set in static initialization expression.
        assertEvaluate(new ProxyWhitelist(), 99, "class X {static final int x = 99}; X.x");
        // Test case: field set in static instance initializer.
        assertEvaluate(new ProxyWhitelist(), 99, "class X {static final int x; static {x = 99}}; X.x");
        // Control case: initialization expressions themselves are checked.
        assertRejected(new ProxyWhitelist(), "staticMethod jenkins.model.Jenkins getInstance", "class X {Object x = jenkins.model.Jenkins.instance}; new X().x");
        assertRejected(new ProxyWhitelist(), "staticMethod jenkins.model.Jenkins getInstance", "class X {Object x; {x = jenkins.model.Jenkins.instance}}; new X().x");
        try {
            errors.checkThat(evaluate(new ProxyWhitelist(), "class X {static Object x = jenkins.model.Jenkins.instance}; X.x"), is((Object) "should be rejected"));
        } catch (ExceptionInInitializerError x) {
            errors.checkThat(x.getMessage(), ((RejectedAccessException) x.getCause()).getSignature(), is("staticMethod jenkins.model.Jenkins getInstance"));
        } catch (Throwable t) {
            errors.addError(t);
        }
        try {
            errors.checkThat(evaluate(new ProxyWhitelist(), "class X {static Object x; static {x = jenkins.model.Jenkins.instance}}; X.x"), is((Object) "should be rejected"));
        } catch (ExceptionInInitializerError x) {
            errors.checkThat(x.getMessage(), ((RejectedAccessException) x.getCause()).getSignature(), is("staticMethod jenkins.model.Jenkins getInstance"));
        } catch (Throwable t) {
            errors.addError(t);
        }
        // Control case: when there is no backing field, we should not allow setters to be called.
        String sps = SafePerSe.class.getName();
        assertRejected(new AnnotatedWhitelist(), "method " + sps + " setSecure boolean", "class X extends " + sps + " {X() {this.secure = false}}; new X()");
    }

    @Test public void propertiesAndGettersAndSetters() throws Exception {
        String clazz = Clazz.class.getName();
        assertEvaluate(new StaticWhitelist("new " + clazz, "field " + clazz + " prop"), "default", "new " + clazz + "().prop");
        assertEvaluate(new StaticWhitelist("new " + clazz, "method " + clazz + " getProp"), "default", "new " + clazz + "().prop");
        assertEvaluate(new StaticWhitelist("new " + clazz, "field " + clazz + " prop", "method " + clazz + " getProp"), "default", "new " + clazz + "().prop");
        assertRejected(new StaticWhitelist("new " + clazz), "method " + clazz + " getProp", "new " + clazz + "().prop");
        assertEvaluate(new StaticWhitelist("new " + clazz, "method " + clazz + " getProp", "field " + clazz + " prop"), "edited", "def c = new " + clazz + "(); c.prop = 'edited'; c.getProp()");
        assertEvaluate(new StaticWhitelist("new " + clazz, "method " + clazz + " getProp", "method " + clazz + " setProp java.lang.String"), "edited", "def c = new " + clazz + "(); c.prop = 'edited'; c.getProp()");
        assertEvaluate(new StaticWhitelist("new " + clazz, "method " + clazz + " getProp", "field " + clazz + " prop", "method " + clazz + " setProp java.lang.String"), "edited", "def c = new " + clazz + "(); c.prop = 'edited'; c.getProp()");
        assertRejected(new StaticWhitelist("new " + clazz, "method " + clazz + " getProp"), "method " + clazz + " setProp java.lang.String", "def c = new " + clazz + "(); c.prop = 'edited'; c.getProp()");
        assertEvaluate(new StaticWhitelist("new " + clazz, "method " + clazz + " getProp2"), "default", "new " + clazz + "().prop2");
        assertRejected(new StaticWhitelist("new " + clazz), "method " + clazz + " getProp2", "new " + clazz + "().prop2");
        assertEvaluate(new StaticWhitelist("new " + clazz, "method " + clazz + " getProp2", "method " + clazz + " setProp2 java.lang.String"), "edited", "def c = new " + clazz + "(); c.prop2 = 'edited'; c.getProp2()");
        assertRejected(new StaticWhitelist("new " + clazz, "method " + clazz + " getProp2"), "method " + clazz + " setProp2 java.lang.String", "def c = new " + clazz + "(); c.prop2 = 'edited'; c.getProp2()");
        assertEvaluate(new StaticWhitelist("new " + clazz, "method " + clazz + " isProp3"), false, "new " + clazz + "().prop3");
        assertRejected(new StaticWhitelist("new " + clazz), "method " + clazz + " isProp3", "new " + clazz + "().prop3");
        assertEvaluate(new StaticWhitelist("staticMethod " + clazz + " isProp4"), true, clazz + ".prop4");
        assertRejected(new StaticWhitelist(), "staticMethod " + clazz + " isProp4", clazz + ".prop4");
        try {
            evaluate(new StaticWhitelist("new " + clazz), "new " + clazz + "().nonexistent");
            fail();
        } catch (RejectedAccessException x) {
            assertEquals(null, x.getSignature());
            assertEquals("unclassified field " + clazz + " nonexistent", x.getMessage());
        }
        try {
            evaluate(new StaticWhitelist("new " + clazz), "new " + clazz + "().nonexistent = 'edited'");
            fail();
        } catch (RejectedAccessException x) {
            assertEquals(null, x.getSignature());
            assertEquals("unclassified field " + clazz + " nonexistent", x.getMessage());
        }
        assertRejected(new StaticWhitelist("new " + clazz), "method " + clazz + " getProp5", "new " + clazz + "().prop5");
        assertEvaluate(new StaticWhitelist("new " + clazz, "method " + clazz + " getProp5"), "DEFAULT", "new " + clazz + "().prop5");
        assertRejected(new StaticWhitelist("new " + clazz, "method " + clazz + " getProp5"), "method " + clazz + " setProp5 java.lang.String", "def c = new " + clazz + "(); c.prop5 = 'EDITED'; c.prop5");
        assertEvaluate(new StaticWhitelist("new " + clazz, "method " + clazz + " getProp5", "method " + clazz + " setProp5 java.lang.String", "method " + clazz + " rawProp5", "staticMethod org.codehaus.groovy.runtime.DefaultGroovyMethods plus java.lang.String java.lang.Object"), "EDITEDedited", "def c = new " + clazz + "(); c.prop5 = 'EDITED'; c.prop5 + c.rawProp5()");
        assertRejected(new StaticWhitelist("new " + clazz), "field " + clazz + " prop5", "new " + clazz + "().@prop5");
        assertEvaluate(new StaticWhitelist("new " + clazz, "field " + clazz + " prop5"), "default", "new " + clazz + "().@prop5");
        assertRejected(new StaticWhitelist("new " + clazz, "method " + clazz + " getProp5"), "field " + clazz + " prop5", "def c = new " + clazz + "(); c.@prop5 = 'edited'; c.prop5");
        assertEvaluate(new StaticWhitelist("new " + clazz, "method " + clazz + " getProp5", "field " + clazz + " prop5"), "EDITED", "def c = new " + clazz + "(); c.@prop5 = 'edited'; c.prop5");
    }

    public static final class Clazz {
        static boolean flag;
        @Whitelisted public Clazz() {}
        @Whitelisted public String method(String x) {return "-" + x;}
        @Whitelisted Special specialize(Object o) {
            return new Special(o);
        }
        @Whitelisted String quote(Object o) {
            if (o instanceof GString) {
                GString gs = (GString) o;
                Object[] values = gs.getValues();
                for (int i = 0; i < values.length; i++) {
                    if (values[i] instanceof Special) {
                        values[i] = ((Special) values[i]).o;
                    } else {
                        values[i] = quoteSingle(values[i]);
                    }
                }
                return new GStringImpl(values, gs.getStrings()).toString();
            } else {
                return quoteSingle(o);
            }
        }
        private String quoteSingle(Object o) {
            return "'" + String.valueOf(o) + "'";
        }
        @Whitelisted static long incr(long x) {
            return x + 1;
        }
        private String prop = "default";
        public String getProp() {
            return prop;
        }
        public void setProp(String prop) {
            this.prop = prop;
        }
        private String _prop2 = "default";
        public String getProp2() {
            return _prop2;
        }
        public void setProp2(String prop2) {
            this._prop2 = prop2;
        }
        private boolean _prop3;
        public boolean isProp3() {
            return _prop3;
        }
        public void setProp3(boolean prop3) {
            this._prop3 = prop3;
        }
        public static boolean isProp4() {
            return true;
        }
        private String prop5 = "default";
        public String getProp5() {
            return prop5.toUpperCase(Locale.ENGLISH);
        }
        public void setProp5(String value) {
            prop5 = value.toLowerCase(Locale.ENGLISH);
        }
        public String rawProp5() {
            return prop5;
        }
    }

    @Test public void dynamicProperties() throws Exception {
        String dynamic = Dynamic.class.getName();
        String ctor = "new " + dynamic;
        String getProperty = "method groovy.lang.GroovyObject getProperty java.lang.String";
        String setProperty = "method groovy.lang.GroovyObject setProperty java.lang.String java.lang.Object";
        String script = "def d = new " + dynamic + "(); d.prop = 'val'; d.prop";
        assertEvaluate(new StaticWhitelist(ctor, getProperty, setProperty), "val", script);
        assertRejected(new StaticWhitelist(ctor, setProperty), getProperty, script);
        assertRejected(new StaticWhitelist(ctor), setProperty, script);
    }

    public static final class Dynamic extends GroovyObjectSupport {
        private final Map<String,Object> values = new HashMap<String,Object>();
        @Override public Object getProperty(String n) {
            return values.get(n);
        }
        @Override public void setProperty(String n, Object v) {
            values.put(n, v);
        }
    }

    @Test public void mapProperties() throws Exception {
        assertEvaluate(new GenericWhitelist(), 42, "def m = [:]; m.answer = 42; m.answer");
    }

    public static final class Special {
        final Object o;
        Special(Object o) {
            this.o = o;
        }
    }

    @Issue({"JENKINS-25119", "JENKINS-27725"})
    @Test public void defaultGroovyMethods() throws Exception {
        assertRejected(new ProxyWhitelist(), "staticMethod org.codehaus.groovy.runtime.DefaultGroovyMethods toInteger java.lang.String", "'123'.toInteger();");
        assertEvaluate(new GenericWhitelist(), 123, "'123'.toInteger();");
        assertEvaluate(new GenericWhitelist(), Arrays.asList(1, 4, 9), "([1, 2, 3] as int[]).collect({x -> x * x})");
        assertEvaluate(new GenericWhitelist(), Arrays.asList(1, 4, 9), "([1, 2, 3] as int[]).collect({it * it})");
        // cover others from DgmConverter:
        assertEvaluate(new GenericWhitelist(), "1970", "new Date(0).format('yyyy', TimeZone.getTimeZone('GMT'))");
        assertEvaluate(new GenericWhitelist(), /* actual value sensitive to local TZ */ DateFormat.getDateTimeInstance(DateFormat.SHORT, DateFormat.MEDIUM).format(new Date(0)), "new Date(0).dateTimeString");
        // cover get* and is* methods:
        assertEvaluate(new GenericWhitelist(), 5, "'hello'.chars.length");
        assertEvaluate(new GenericWhitelist(), true, "'42'.number");
        // TODO should also cover set* methods, though these seem rare
        // TODO check DefaultGroovyStaticMethods also (though there are few useful & safe calls there)
    }

    @Test public void whitelistedIrrelevantInsideScript() throws Exception {
        String clazz = Unsafe.class.getName();
        String wl = Whitelisted.class.getName();
        // @Whitelisted does not grant us access to anything new:
        assertEvaluate(new AnnotatedWhitelist(), "ok", " C.m(); class C {@" + wl + " static String m() {return " + clazz + ".ok();}}");
        assertRejected(new AnnotatedWhitelist(), "staticMethod " + clazz + " explode", "C.m(); class C {@" + wl + " static void m() {" + clazz + ".explode();}}");
        // but do not need @Whitelisted on ourselves:
        assertEvaluate(new AnnotatedWhitelist(), "ok", "C.m(); class C {static String m() {return " + clazz + ".ok();}}");
        assertRejected(new AnnotatedWhitelist(), "staticMethod " + clazz + " explode", "C.m(); class C {static void m() {" + clazz + ".explode();}}");
    }

    @Issue("JENKINS-34741")
    @Test public void structConstructor() throws Exception {
        assertEvaluate(new StaticWhitelist(), "ok", "class C {String f}; new C(f: 'ok').f");
    }

    @Test public void defSyntax() throws Exception {
        String clazz = Unsafe.class.getName();
        Whitelist w = new ProxyWhitelist(new AnnotatedWhitelist(), /* for some reason def syntax triggers this */new StaticWhitelist("method java.util.Collection toArray"));
        assertEvaluate(w, "ok", "m(); def m() {" + clazz + ".ok()}");
        assertEvaluate(w, "ok", "m(); def static m() {" + clazz + ".ok()}");
        assertRejected(w, "staticMethod " + clazz + " explode", "m(); def m() {" + clazz + ".explode()}");
    }

    public static final class Unsafe {
        @Whitelisted public static String ok() {return "ok";}
        public static void explode() {}
        private Unsafe() {}
    }

    /** Expect errors from {@link org.codehaus.groovy.runtime.NullObject}. */
    @Issue("kohsuke/groovy-sandbox #15")
    @Test public void nullPointerException() throws Exception {
        try {
            evaluate(new ProxyWhitelist(), "def x = null; x.member");
            fail();
        } catch (NullPointerException x) {
            assertEquals(Functions.printThrowable(x), "Cannot get property 'member' on null object", x.getMessage());
        }
        try {
            evaluate(new ProxyWhitelist(), "def x = null; x.member = 42");
            fail();
        } catch (NullPointerException x) {
            assertEquals(Functions.printThrowable(x), "Cannot set property 'member' on null object", x.getMessage());
        }
        try {
            evaluate(new ProxyWhitelist(), "def x = null; x.member()");
            fail();
        } catch (NullPointerException x) {
            assertEquals(Functions.printThrowable(x), "Cannot invoke method member() on null object", x.getMessage());
        }
    }

    /**
     * Tests the method invocation / property access through closures.
     *
     * <p>
     * Groovy closures act as a proxy when it comes to property/method access. Based on the configuration, it can
     * access those from some combination of owner/delegate. As this is an important building block for custom DSL,
     * script-security understands this logic and checks access at the actual target of the proxy, so that Closures
     * can be used safely.
     */
    @Test public void closureDelegate() throws Exception {
        ProxyWhitelist rules = new ProxyWhitelist(new StaticWhitelist(
            "new java.lang.Exception java.lang.String",
            "method java.util.concurrent.Callable call",
            "method groovy.lang.Closure setDelegate java.lang.Object"));
        assertRejected(rules,
                "method java.lang.Throwable getMessage",
                "{-> delegate = new Exception('oops'); message}()"
        );
        assertRejected(
                rules,
                "method java.lang.Throwable printStackTrace",
                "{-> delegate = new Exception('oops'); printStackTrace()}()"
        );

        rules = new ProxyWhitelist(new GenericWhitelist(), new StaticWhitelist("new java.awt.Point"));
        { // method access
            assertEvaluate(rules, 3,
                    StringUtils.join(Arrays.asList(
                            "class Dummy { def getX() { return 3; } }",
                            "def c = { -> getX() };",
                            "c.resolveStrategy = Closure.DELEGATE_ONLY;",
                            "c.delegate = new Dummy();",
                            "return c();"
                    ), "\n"));
            assertRejected(rules, "method java.awt.geom.Point2D getX",
                    StringUtils.join(Arrays.asList(
                            "def c = { -> getX() };",
                            "c.resolveStrategy = Closure.DELEGATE_ONLY;",
                            "c.delegate = new java.awt.Point();",
                            "return c();"
                    ), "\n"));
        }
        {// property access
            assertEvaluate(rules, 3,
                    StringUtils.join(Arrays.asList(
                            "class Dummy { def getX() { return 3; } }",
                            "def c = { -> x };",
                            "c.resolveStrategy = Closure.DELEGATE_ONLY;",
                            "c.delegate = new Dummy();",
                            "return c();"
                    ), "\n"));
            assertRejected(rules, "method java.awt.geom.Point2D getX",
                    StringUtils.join(Arrays.asList(
                            "def c = { -> x };",
                            "c.resolveStrategy = Closure.DELEGATE_ONLY;",
                            "c.delegate = new java.awt.Point();",
                            "return c();"
                    ), "\n"));
        }
    }

    @Test public void metaClassDelegate() throws Exception {
        new GroovyShell().evaluate("String.metaClass.getAnswer = {-> return 42}"); // privileged operation
        assertEvaluate(new StaticWhitelist(), 42, "'existence'.getAnswer()");
        assertEvaluate(new StaticWhitelist(), 42, "'existence'.answer");
        assertRejected(new GenericWhitelist(), "staticMethod java.lang.System exit int", "def c = System.&exit; c(1)");
    }

    @Issue("JENKINS-28277")
    @Test public void curry() throws Exception {
        assertEvaluate(new GenericWhitelist(), 'h', "def charAt = {idx, str -> str.charAt(idx)}; def firstChar = charAt.curry(0); firstChar 'hello'");
        assertEvaluate(new GenericWhitelist(), 'h', "def charOfHello = 'hello'.&charAt; def firstCharOfHello = charOfHello.curry(0); firstCharOfHello()");
        assertEvaluate(new GenericWhitelist(), 'h', "def charAt = {str, idx -> str.charAt(idx)}; def firstChar = charAt.ncurry(1, 0); firstChar 'hello'");
    }

    @Issue("JENKINS-34739")
    @Test public void varargs() throws Exception {
        // Control cases:
        ProxyWhitelist wl = new ProxyWhitelist(new GenericWhitelist(), new AnnotatedWhitelist());
        assertEvaluate(wl, 0, "class UsesVarargs {static int len(String... vals) {vals.length}}; UsesVarargs.len(new String[0])");
        assertEvaluate(wl, 3, "class UsesVarargs {static int len(String... vals) {vals.length}}; UsesVarargs.len(['one', 'two', 'three'] as String[])");
        String uv = UsesVarargs.class.getName();
        assertEvaluate(wl, 0, uv + ".len(new String[0])");
        assertEvaluate(wl, 3, uv + ".len(['one', 'two', 'three'] as String[])");
        assertEvaluate(wl, 0, uv + ".sum(new int[0])");
        assertEvaluate(wl, 6, uv + ".sum([1, 2, 3] as int[])");
        assertEvaluate(wl, 3, uv + ".xlen(3, new String[0])");
        assertEvaluate(wl, 6, uv + ".xlen(3, ['one', 'two', 'three'] as String[])");
        assertEvaluate(wl, "one,two,three", uv + ".join(',', ['one', 'two', 'three'] as String[])");
        assertRejected(wl, "staticMethod " + uv + " explode java.lang.String[]", uv + ".explode(new String[0])");
        assertRejected(wl, "staticMethod " + uv + " explode java.lang.String[]", uv + ".explode(['one', 'two', 'three'] as String[])");
        // Test cases:
        assertEvaluate(wl, 0, "class UsesVarargs {static int len(String... vals) {vals.length}}; UsesVarargs.len()");
        assertEvaluate(wl, 3, "class UsesVarargs {static int len(String... vals) {vals.length}}; UsesVarargs.len('one', 'two', 'three')");
        assertEvaluate(wl, 0, uv + ".len()");
        assertEvaluate(wl, 3, uv + ".xlen(3)");
        assertEvaluate(wl, 0, uv + ".sum()");
        assertEvaluate(wl, 6, uv + ".sum(1, 2, 3)");
        assertEvaluate(wl, 3, uv + ".len('one', 'two', 'three')");
        assertEvaluate(wl, 6, uv + ".xlen(3, 'one', 'two', 'three')");
        assertEvaluate(wl, "one,two,three", uv + ".join(',', 'one', 'two', 'three')");
        assertRejected(wl, "staticMethod " + uv + " explode java.lang.String[]", uv + ".explode()");
        assertRejected(wl, "staticMethod " + uv + " explode java.lang.String[]", uv + ".explode('one', 'two', 'three')");
    }
    public static class UsesVarargs {
        @Whitelisted
        public static int len(String... vals) {
            return vals.length;
        }
        @Whitelisted
        public static int sum(int... numbers) {
            int sum = 0;
            for (int number : numbers) {
                sum += number;
            }
            return sum;
        }
        @Whitelisted
        public static int xlen(int x, String... vals) {
            return x + vals.length;
        }
        @Whitelisted
        public static String join(String sep, String... vals) {
            return StringUtils.join(vals, sep);
        }
        public static void explode(String... vals) {}
    }

    @Test public void templates() throws Exception {
        final GroovyShell shell = new GroovyShell(GroovySandbox.createSecureCompilerConfiguration());
        final Template t = new SimpleTemplateEngine(shell).createTemplate("goodbye <%= aspect.toLowerCase() %> world");
        assertEquals("goodbye cruel world", GroovySandbox.runInSandbox(new Callable<String>() {
            @Override public String call() throws Exception {
                return t.make(new HashMap<String,Object>(Collections.singletonMap("aspect", "CRUEL"))).toString();
            }
        }, new ProxyWhitelist(new StaticWhitelist("method java.lang.String toLowerCase"), new GenericWhitelist())));
    }

    @Test public void selfProperties() throws Exception {
        assertEvaluate(new ProxyWhitelist(), true, "BOOL=true; BOOL");
    }

    @Test public void missingPropertyException() throws Exception {
        try {
            evaluate(new ProxyWhitelist(), "GOOP");
            fail();
        } catch (MissingPropertyException x) {
            assertEquals("GOOP", x.getProperty());
        }
    }

    @Test public void specialScript() throws Exception {
        CompilerConfiguration cc = GroovySandbox.createSecureCompilerConfiguration();
        cc.setScriptBaseClass(SpecialScript.class.getName());
        GroovyShell shell = new GroovyShell(cc);
        Whitelist wl = new AbstractWhitelist() {
            @Override public boolean permitsMethod(Method method, Object receiver, Object[] args) {
                return method.getDeclaringClass() == GroovyObject.class && method.getName().equals("getProperty") && receiver instanceof SpecialScript && args[0].equals("magic");
            }
        };
        assertEquals(42, GroovySandbox.run(shell.parse("magic"), wl));
        try {
            GroovySandbox.run(shell.parse("boring"), wl);
        } catch (MissingPropertyException x) {
            assertEquals("boring", x.getProperty());
        }
    }
    public static abstract class SpecialScript extends Script {
        @Override public Object getProperty(String property) {
            if (property.equals("magic")) {
                return 42;
            }
            return super.getProperty(property);
        }
    }

    @Issue("SECURITY-566")
    @Test public void typeCoercion() throws Exception {
        assertRejected(new StaticWhitelist("staticMethod java.util.Locale getDefault"), "method java.util.Locale getCountry", "interface I {String getCountry()}; (Locale.getDefault() as I).getCountry()");
        assertRejected(new StaticWhitelist("staticMethod java.util.Locale getDefault"), "method java.util.Locale getCountry", "interface I {String getCountry()}; (Locale.getDefault() as I).country");
        assertRejected(new ProxyWhitelist(), "staticMethod java.util.Locale getAvailableLocales", "interface I {Locale[] getAvailableLocales()}; (Locale as I).getAvailableLocales()");
        assertRejected(new ProxyWhitelist(), "staticMethod java.util.Locale getAvailableLocales", "interface I {Locale[] getAvailableLocales()}; (Locale as I).availableLocales");
    }

    @Issue("SECURITY-580")
    @Test public void positionalConstructors() throws Exception {
        assertRejected(new ProxyWhitelist(), "new java.lang.Boolean java.lang.String", "['true'] as Boolean");
        assertEvaluate(new StaticWhitelist("new java.lang.Boolean java.lang.String"), true, "['true'] as Boolean");
        String cc = "staticMethod org.kohsuke.groovy.sandbox.impl.Checker checkedCast java.lang.Class java.lang.Object boolean boolean boolean";
        assertRejected(new StaticWhitelist(cc), "new java.lang.Boolean java.lang.String", "Boolean x = ['true']; x");
        assertEvaluate(new StaticWhitelist(cc, "new java.lang.Boolean java.lang.String"), true, "Boolean x = ['true']; x");
        assertRejected(new ProxyWhitelist(), "new java.util.TreeMap java.util.Map", "[k: 1] as TreeMap");
        assertEvaluate(new StaticWhitelist("new java.util.TreeMap java.util.Map"), Collections.singletonMap("k", 1), "[k: 1] as TreeMap");
        assertRejected(new StaticWhitelist(cc), "new java.util.TreeMap java.util.Map", "TreeMap x = [k: 1]; x");
        assertEvaluate(new StaticWhitelist(cc, "new java.util.TreeMap java.util.Map"), Collections.singletonMap("k", 1), "TreeMap x = [k: 1]; x");
        // These go through a different code path:
        assertEvaluate(new ProxyWhitelist(), Arrays.asList(1), "[1] as LinkedList");
        assertEvaluate(new ProxyWhitelist(), Arrays.asList("v"), "['v'] as LinkedList");
        assertEvaluate(new StaticWhitelist(cc), Arrays.asList(1), "LinkedList x = [1]; x");
        assertEvaluate(new StaticWhitelist(cc), Arrays.asList("v"), "LinkedList x = ['v']; x");
        assertEvaluate(new ProxyWhitelist(), Arrays.asList(1), "int[] a = [1]; a as LinkedList");
        assertEvaluate(new ProxyWhitelist(), Arrays.asList("v"), "String[] a = ['v']; a as LinkedList");
        assertEvaluate(new StaticWhitelist(cc), Arrays.asList("v"), "String[] a = ['v']; LinkedList x = a; x");
        assertEvaluate(new StaticWhitelist(cc), Arrays.asList("v"), "String[] a = ['v']; LinkedList x = a; x");
        /* TODO casting arrays is not yet supported:
        assertRejected(new StaticWhitelist(cc), "new java.lang.Boolean java.lang.String", "String[] a = ['true']; Boolean x = a; x");
        assertEvaluate(new StaticWhitelist(cc, "new java.lang.Boolean java.lang.String"), true, "String[] a = ['true']; Boolean x = a; x");
        assertRejected(new ProxyWhitelist(), "new java.lang.Boolean java.lang.String", "String[] a = ['true']; a as Boolean");
        assertEvaluate(new StaticWhitelist("new java.lang.Boolean java.lang.String"), true, "String[] a = ['true']; a as Boolean");
        */
        /* TODO tuple assignment is not yet supported:
        assertRejected(new ProxyWhitelist(), "new java.util.LinkedList java.util.Collection", "String[] a = ['v']; def (LinkedList x, int y) = [a, 1]; x");
        assertEvaluate(new StaticWhitelist("new java.util.LinkedList java.util.Collection"), Arrays.asList("v"), "String[] a = ['v']; def (LinkedList x, int y) = [a, 1]; x");
        */
    }

    @Issue("kohsuke/groovy-sandbox #16")
    @Test public void infiniteLoop() throws Exception {
        assertEvaluate(new BlanketWhitelist(), "abc", "def split = 'a b c'.split(' '); def b = new StringBuilder(); for (i = 0; i < split.length; i++) {println(i); b.append(split[i])}; b.toString()");
    }

    @Issue("JENKINS-25118")
    @Test public void primitiveTypes() throws Exception {
        // Some String operations:
        assertRejected(new ProxyWhitelist(), "method java.lang.CharSequence charAt int", "'123'.charAt(1);");
        assertEvaluate(new StaticWhitelist("method java.lang.CharSequence charAt int"), '2', "'123'.charAt(1);");
        // Unrelated to math:
        assertRejected(new ProxyWhitelist(), "staticMethod java.lang.Integer getInteger java.lang.String", "Integer.getInteger('whatever')");
        // Some of http://groovy-lang.org/operators.html#Operator-Overloading on numbers are handled internally:
        assertEvaluate(new ProxyWhitelist(), 4, "2 + 2");
        assertEvaluate(new ProxyWhitelist(), 4, "2.plus(2)");
        // Others are handled via DefaultGroovyMethods:
        assertEvaluate(new GenericWhitelist(), 4, "2 ** 2");
        assertEvaluate(new GenericWhitelist(), 4, "2.power(2)");
        assertEvaluate(new GenericWhitelist(), "23", "'2' + 3");
    }

    @Test public void ambiguousOverloads() {
        try {
            evaluate(new AnnotatedWhitelist(), Ambiguity.class.getName() + ".m(null)");
            fail("Ambiguous overload is an error in Groovy 2");
        } catch(GroovyRuntimeException e) {
            // OK
        }
    }

    public static final class Ambiguity {
        @Whitelisted public static boolean m(String x) {return true;}
        @Whitelisted public static boolean m(URL x) {return true;}
    }

    @Test public void regexps() throws Exception {
        assertEvaluate(new GenericWhitelist(), "goodbye world", "def text = 'hello world'; def matcher = text =~ 'hello (.+)'; matcher ? \"goodbye ${matcher[0][1]}\" : 'fail'");
    }

    @Test public void splitAndJoin() throws Exception {
        assertEvaluate(new GenericWhitelist(), Collections.singletonMap("part0", "one\ntwo"), "def list = [['one', 'two']]; def map = [:]; for (int i = 0; i < list.size(); i++) {map[\"part${i}\"] = list.get(i).join(\"\\n\")}; map");
    }

    public static class ClassWithInvokeMethod extends GroovyObjectSupport {
        @Override
        public Object invokeMethod(String name, Object args) {
            throw new IllegalStateException();
        }
    }

    @Test public void invokeMethod_vs_DefaultGroovyMethods() throws Exception {
        // Closure defines the invokeMethod method, and asBoolean is defined on DefaultGroovyMethods.
        // the method dispatching in this case is that c.asBoolean() resolves to DefaultGroovyMethods.asBoolean()
        // and not invokeMethod("asBoolean")

        // calling asBoolean shouldn't go through invokeMethod
        MetaMethod m1 = InvokerHelper.getMetaClass(ClassWithInvokeMethod.class).pickMethod("asBoolean",new Class[0]);
        assertNotNull(m1);
        assertTrue((Boolean) m1.invoke(new ClassWithInvokeMethod(), new Object[0]));

        // as such, it should be allowed so long as asBoolean is whitelisted
        assertEvaluate(
                new ProxyWhitelist(
                        new GenericWhitelist(),
                        new StaticWhitelist("new " + ClassWithInvokeMethod.class.getName())
                ),
                true,
                "def c = new " + ClassWithInvokeMethod.class.getCanonicalName() + "(); c.asBoolean()"
        );
    }

    @Issue({"JENKINS-42563", "SECURITY-582"})
    @Test public void superCalls() throws Exception {
        String sps = SafePerSe.class.getName();
        assertRejected(new AnnotatedWhitelist(), "method " + sps + " dangerous", "class C extends " + sps + " {void dangerous() {super.dangerous()}}; new C().dangerous()");
        assertRejected(new AnnotatedWhitelist(), "method " + sps + " dangerous", "class C extends " + sps + " {void x() {super.dangerous()}}; new C().x()");
        assertRejected(new StaticWhitelist(), "new java.lang.Exception java.lang.String", "class X1 extends Exception {X1(String x) {super(x)}}; new X1('x')");
        assertEvaluate(new StaticWhitelist("method java.lang.Object toString", "new java.lang.Exception java.lang.String"), "X1: x", "class X1 extends Exception {X1(String x) {super(x)}}; new X1('x').toString()");
        assertRejected(new StaticWhitelist(), "new java.lang.Exception", "class X2 extends Exception {X2() {}}; new X2()");
        assertEvaluate(new StaticWhitelist("method java.lang.Object toString", "new java.lang.Exception"), "X2", "class X2 extends Exception {X2() {}}; new X2().toString()");
        assertRejected(new StaticWhitelist(), "new java.lang.Exception", "class X3 extends Exception {}; new X3()");
        assertEvaluate(new StaticWhitelist("method java.lang.Object toString", "new java.lang.Exception"), "X3", "class X3 extends Exception {}; new X3().toString()");
        assertRejected(new StaticWhitelist(), "new java.lang.Exception java.lang.String", "class X4 extends Exception {X4(int x) {this(x + 1, true)}; X4(int x, boolean b) {super(/$x$b/)}}; new X4(1)");
        assertEvaluate(new StaticWhitelist("method java.lang.Object toString", "new java.lang.Exception java.lang.String"), "X4: 2true", "class X4 extends Exception {X4(int x) {this(x + 1, true)}; X4(int x, boolean b) {super(/$x$b/)}}; new X4(1).toString()");
        assertRejected(new StaticWhitelist("method java.lang.Object toString", "new java.lang.Exception java.lang.String"), "method java.lang.String toUpperCase", "class X5 extends Exception {X5(String x) {this(x.toUpperCase(), true)}; X5(String x, boolean b) {super(x)}}; new X5('x')");
        assertRejected(new StaticWhitelist("method java.lang.Object toString", "new java.lang.Exception java.lang.String"), "method java.lang.String toUpperCase", "class X6 extends Exception {X6(String x) {super(x.toUpperCase())}}; new X6('x')");
        assertRejected(new StaticWhitelist("method java.lang.Object toString", "new java.lang.Exception"), "new java.lang.Object", "class X7 extends Exception {X7(String x) {new Object()}}; new X7('x')");
    }
    public static class SafePerSe {
        @Whitelisted
        public SafePerSe() {}
        public void dangerous() {}
        public void setSecure(boolean x) {}
    }

    @Test public void keywordsAndOperators() throws Exception {
        String script = IOUtils.toString(this.getClass().getResourceAsStream("SandboxInterceptorTest/all.groovy"));
        assertEvaluate(new GenericWhitelist(), null, script);
    }

    @Issue("JENKINS-31234")
    @Test public void calendarGetInstance() throws Exception {
        assertEvaluate(new GenericWhitelist(), true, "Calendar.getInstance().get(Calendar.DAY_OF_MONTH) < 32");
        assertEvaluate(new GenericWhitelist(), true, "Calendar.instance.get(Calendar.DAY_OF_MONTH) < 32");
    }

    @Issue("JENKINS-31701")
    @Test public void primitiveWidening() throws Exception {
        assertEvaluate(new AnnotatedWhitelist(), 4L, SandboxInterceptorTest.class.getName() + ".usePrimitive(2)");
    }
    @Whitelisted public static long usePrimitive(long x) {
        return x + 2;
    }

    @Issue("JENKINS-32211")
    @Test public void tokenize() throws Exception {
        assertEvaluate(new GenericWhitelist(), 3, "'foo bar baz'.tokenize().size()");
        assertEvaluate(new GenericWhitelist(), 3, "'foo bar baz'.tokenize(' ').size()");
        assertEvaluate(new GenericWhitelist(), 3, "'foo bar baz'.tokenize('ba').size()");
    }

    @Issue("JENKINS-33023")
    @Test public void enums() throws Exception {
        String script = "enum Thing {\n"
            + "  FIRST(\"The first thing\");\n"
            + "  String description;\n"
            + "  public Thing(String description) {\n"
            + "    this.description = description;\n"
            + "  }\n"
            + "}\n"
            + "Thing.values()[0].description\n";
        String expected = "The first thing";
        assertEvaluate(new GenericWhitelist(), expected, script);
        String e = E.class.getName();
        ProxyWhitelist wl = new ProxyWhitelist(new GenericWhitelist(), new AnnotatedWhitelist());
        assertEvaluate(wl, 2, e + ".TWO.getN()");
        assertRejected(wl, "method " + e + " explode", e + ".TWO.explode()");
        assertEvaluate(wl, "TWO", e + ".TWO.name()");
        assertRejected(wl, "staticField " + e + " ONE", e + ".ONE.name()");
    }
    public enum E {
        ONE(1),
        @Whitelisted
        TWO(2);
        private final int n;
        private E(int n) {
            this.n = n;
        }
        @Whitelisted
        public int getN() {
            return n;
        }
        public void explode() {}
    }

    @Test public void staticMethodsCannotBeOverridden() throws Exception {
        assertRejected(new StaticWhitelist(), "staticMethod jenkins.model.Jenkins getInstance", "jenkins.model.Jenkins.getInstance()");
        assertRejected(new StaticWhitelist(), "staticMethod jenkins.model.Jenkins getInstance", "jenkins.model.Jenkins.instance");
        assertRejected(new StaticWhitelist(), "staticMethod hudson.model.Hudson getInstance", "hudson.model.Hudson.getInstance()");
        assertRejected(new StaticWhitelist(), "staticMethod hudson.model.Hudson getInstance", "hudson.model.Hudson.instance");
    }

    private static Object evaluate(Whitelist whitelist, String script) {
        GroovyShell shell = new GroovyShell(GroovySandbox.createSecureCompilerConfiguration());
        Object actual = GroovySandbox.run(shell.parse(script), whitelist);
        if (actual instanceof GString) {
            actual = actual.toString(); // for ease of comparison
        }
        return actual;
    }

    private void assertEvaluate(Whitelist whitelist, Object expected, String script) {
        assertEvaluate(whitelist, expected, script, errors);
    }

    public static void assertEvaluate(Whitelist whitelist, Object expected, String script, ErrorCollector errors) {
        try {
            Object actual = evaluate(whitelist, script);
            errors.checkThat(actual, is(expected));
        } catch (Throwable t) {
            errors.addError(t);
        }
        try {
            Object actual = new GroovyShell().evaluate(script);
            if (actual instanceof GString) {
                actual = actual.toString();
            }
            errors.checkThat("control case", actual, is(expected));
        } catch (Throwable t) {
            errors.addError(t);
        }
    }

    private void assertRejected(Whitelist whitelist, String expectedSignature, String script) {
        assertRejected(whitelist, expectedSignature, script, errors);
    }

    public static void assertRejected(Whitelist whitelist, String expectedSignature, String script, ErrorCollector errors) {
        try {
            Object actual = evaluate(whitelist, script);
            errors.checkThat(actual, is((Object) "should be rejected"));
        } catch (RejectedAccessException x) {
            errors.checkThat(x.getMessage(), x.getSignature(), is(expectedSignature));
        } catch (Throwable t) {
            errors.addError(t);
        }
    }

    @Issue("JENKINS-37129")
    @Test public void methodMissingException() throws Exception {
        // test: trying to call a nonexistent method
        try {
            evaluate(new GenericWhitelist(), "[].noSuchMethod()");
            fail();
        } catch (MissingMethodException e) {
            assertEquals(e.getType(),ArrayList.class);
            assertThat(e.getMethod(),is("noSuchMethod"));
        }

        // control: trying to call an existing method that's not safe
        assertRejected(new GenericWhitelist(), "method java.lang.Class getClassLoader", "[].class.classLoader");
    }

    @Issue("JENKINS-46088")
    @Test
    public void matcherTypeAssignment() throws Exception {
        assertEvaluate(new GenericWhitelist(), "goodbye world", "def text = 'hello world'; java.util.regex.Matcher matcher = text =~ 'hello (.+)'; matcher ? \"goodbye ${matcher[0][1]}\" : 'fail'");
    }

    @Issue("JENKINS-46088")
    @Test
    public void rhsOfDeclarationTransformed() throws Exception {
        assertRejected(new StaticWhitelist(), "staticMethod jenkins.model.Jenkins getInstance", "jenkins.model.Jenkins x = jenkins.model.Jenkins.getInstance()");
    }

    @Issue("JENKINS-46191")
    @Test
    public void emptyDeclaration() throws Exception {
        assertEvaluate(new GenericWhitelist(), "abc", "String a; a = 'abc'; return a");
    }

<<<<<<< HEAD
    @Issue("JENKINS-46358")
    @Test
    public void validFromAnyDGMClass() throws Exception {
        // This verifies that we pick up a valid DGM-style method from a class other than DefaultGroovyMethods
        assertEvaluate(new GenericWhitelist(), "alppe", "String a = 'apple'; return a.replaceFirst('ppl') { it.reverse() }");
=======
    @Issue("JENKINS-46391")
    @Test
    public void newPattern() throws Exception {
        assertEvaluate(new GenericWhitelist(), true, "def f = java.util.regex.Pattern.compile('f.*'); return f.matcher('foo').matches()");
    }

    @Issue("JENKINS-46391")
    @Test
    public void tildePattern() throws Exception {
        assertEvaluate(new GenericWhitelist(), Pattern.class, "def f = ~/f.*/; return f.class");
>>>>>>> 4b223a69
    }
}<|MERGE_RESOLUTION|>--- conflicted
+++ resolved
@@ -866,13 +866,13 @@
         assertEvaluate(new GenericWhitelist(), "abc", "String a; a = 'abc'; return a");
     }
 
-<<<<<<< HEAD
     @Issue("JENKINS-46358")
     @Test
     public void validFromAnyDGMClass() throws Exception {
         // This verifies that we pick up a valid DGM-style method from a class other than DefaultGroovyMethods
         assertEvaluate(new GenericWhitelist(), "alppe", "String a = 'apple'; return a.replaceFirst('ppl') { it.reverse() }");
-=======
+    }
+
     @Issue("JENKINS-46391")
     @Test
     public void newPattern() throws Exception {
@@ -883,6 +883,5 @@
     @Test
     public void tildePattern() throws Exception {
         assertEvaluate(new GenericWhitelist(), Pattern.class, "def f = ~/f.*/; return f.class");
->>>>>>> 4b223a69
     }
 }