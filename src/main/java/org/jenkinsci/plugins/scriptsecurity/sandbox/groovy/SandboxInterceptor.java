/*
 * The MIT License
 *
 * Copyright 2014 CloudBees, Inc.
 *
 * Permission is hereby granted, free of charge, to any person obtaining a copy
 * of this software and associated documentation files (the "Software"), to deal
 * in the Software without restriction, including without limitation the rights
 * to use, copy, modify, merge, publish, distribute, sublicense, and/or sell
 * copies of the Software, and to permit persons to whom the Software is
 * furnished to do so, subject to the following conditions:
 *
 * The above copyright notice and this permission notice shall be included in
 * all copies or substantial portions of the Software.
 *
 * THE SOFTWARE IS PROVIDED "AS IS", WITHOUT WARRANTY OF ANY KIND, EXPRESS OR
 * IMPLIED, INCLUDING BUT NOT LIMITED TO THE WARRANTIES OF MERCHANTABILITY,
 * FITNESS FOR A PARTICULAR PURPOSE AND NONINFRINGEMENT. IN NO EVENT SHALL THE
 * AUTHORS OR COPYRIGHT HOLDERS BE LIABLE FOR ANY CLAIM, DAMAGES OR OTHER
 * LIABILITY, WHETHER IN AN ACTION OF CONTRACT, TORT OR OTHERWISE, ARISING FROM,
 * OUT OF OR IN CONNECTION WITH THE SOFTWARE OR THE USE OR OTHER DEALINGS IN
 * THE SOFTWARE.
 */

package org.jenkinsci.plugins.scriptsecurity.sandbox.groovy;

import groovy.lang.MissingPropertyException;
import groovy.lang.Script;
import hudson.Functions;
import java.lang.reflect.Constructor;
import java.lang.reflect.Field;
import java.lang.reflect.Method;
import javax.annotation.Nonnull;
import org.codehaus.groovy.runtime.DefaultGroovyMethods;
import org.jenkinsci.plugins.scriptsecurity.sandbox.RejectedAccessException;
import org.jenkinsci.plugins.scriptsecurity.sandbox.Whitelist;
import org.jenkinsci.plugins.scriptsecurity.sandbox.whitelists.EnumeratingWhitelist;
import org.jenkinsci.plugins.scriptsecurity.sandbox.whitelists.StaticWhitelist;
import org.kohsuke.groovy.sandbox.GroovyInterceptor;

@SuppressWarnings("rawtypes")
final class SandboxInterceptor extends GroovyInterceptor {

    private final Whitelist whitelist;
    
    SandboxInterceptor(Whitelist whitelist) {
        this.whitelist = whitelist;
    }

    @Override public Object onMethodCall(GroovyInterceptor.Invoker invoker, Object receiver, String method, Object... args) throws Throwable {
        Method m = GroovyCallSiteSelector.method(receiver, method, args);
        if (m == null) {
            if (receiver instanceof Number || (receiver instanceof String && method.equals("plus"))) {
                // Synthetic methods like Integer.plus(Integer).
                return super.onMethodCall(invoker, receiver, method, args);
            }

            // look for GDK methods
            Object[] selfArgs = new Object[args.length + 1];
            selfArgs[0] = receiver;
            System.arraycopy(args, 0, selfArgs, 1, args.length);
            if (GroovyCallSiteSelector.staticMethod(DefaultGroovyMethods.class, method, selfArgs) != null) {
                return onStaticCall(invoker, DefaultGroovyMethods.class, method, selfArgs);
            }

            // if no matching method, look for catchAll "invokeMethod"
            try {
                receiver.getClass().getMethod("invokeMethod", String.class, Object.class);
                return onMethodCall(invoker,receiver,"invokeMethod",method,args);
            } catch (NoSuchMethodException e) {
                // fall through
            }

            throw new RejectedAccessException("unclassified method " + EnumeratingWhitelist.getName(receiver.getClass()) + " " + method + printArgumentTypes(args));
        } else if (whitelist.permitsMethod(m, receiver, args)) {
            return super.onMethodCall(invoker, receiver, method, args);
        } else if (method.equals("invokeMethod") && args.length == 2 && args[0] instanceof String && args[1] instanceof Object[]) {
            throw StaticWhitelist.rejectMethod(m, EnumeratingWhitelist.getName(receiver.getClass()) + " " + args[0] + printArgumentTypes((Object[]) args[1]));
        } else {
            throw StaticWhitelist.rejectMethod(m);
        }
    }

    @Override public Object onNewInstance(GroovyInterceptor.Invoker invoker, Class receiver, Object... args) throws Throwable {
        Constructor<?> c = GroovyCallSiteSelector.constructor(receiver, args);
        if (c == null) {
            throw new RejectedAccessException("unclassified new " + EnumeratingWhitelist.getName(receiver) + printArgumentTypes(args));
        } else if (whitelist.permitsConstructor(c, args)) {
            return super.onNewInstance(invoker, receiver, args);
        } else {
            throw StaticWhitelist.rejectNew(c);
        }
    }

    @Override public Object onStaticCall(GroovyInterceptor.Invoker invoker, Class receiver, String method, Object... args) throws Throwable {
        Method m = GroovyCallSiteSelector.staticMethod(receiver, method, args);
        if (m == null) {
            // TODO consider DefaultGroovyStaticMethods
            throw new RejectedAccessException("unclassified staticMethod " + EnumeratingWhitelist.getName(receiver) + " " + method + printArgumentTypes(args));
        } else if (whitelist.permitsStaticMethod(m, args)) {
            return super.onStaticCall(invoker, receiver, method, args);
        } else {
            throw StaticWhitelist.rejectStaticMethod(m);
        }
    }

    @Override public Object onSetProperty(GroovyInterceptor.Invoker invoker, final Object receiver, final String property, Object value) throws Throwable {
        if (receiver instanceof Script && !property.equals("binding") && !property.equals("metaClass")) {
            return super.onSetProperty(invoker, receiver, property, value);
        }
        Rejector rejector = null; // avoid creating exception objects unless and until thrown
        final Field instanceField = GroovyCallSiteSelector.field(receiver, property);
        if (instanceField != null) {
            if (whitelist.permitsFieldSet(instanceField, receiver, value)) {
                return super.onSetProperty(invoker, receiver, property, value);
            } else /* if (rejector == null) */ {
                rejector = new Rejector() {
                    @Override public RejectedAccessException reject() {
                        return StaticWhitelist.rejectField(instanceField);
                    }
                };
            }
        }
        // https://github.com/kohsuke/groovy-sandbox/issues/7 need to explicitly check for getters and setters:
        Object[] valueArg = new Object[] {value};
        String setter = "set" + Functions.capitalize(property);
        final Method setterMethod = GroovyCallSiteSelector.method(receiver, setter, valueArg);
        if (setterMethod != null) {
            if (whitelist.permitsMethod(setterMethod, receiver, valueArg)) {
                return super.onSetProperty(invoker, receiver, property, value);
            } else if (rejector == null) {
                rejector = new Rejector() {
                    @Override public RejectedAccessException reject() {
                        return StaticWhitelist.rejectMethod(setterMethod);
                    }
                };
            }
        }
        Object[] propertyValueArgs = new Object[] {property, value};
        final Method setPropertyMethod = GroovyCallSiteSelector.method(receiver, "setProperty", propertyValueArgs);
        if (setPropertyMethod != null) {
            if (whitelist.permitsMethod(setPropertyMethod, receiver, propertyValueArgs)) {
                return super.onSetProperty(invoker, receiver, property, value);
            } else if (rejector == null) {
                rejector = new Rejector() {
                    @Override public RejectedAccessException reject() {
                        return StaticWhitelist.rejectMethod(setPropertyMethod, receiver.getClass().getName() + "." + property);
                    }
                };
            }
        }
        if (receiver instanceof Class) {
            final Field staticField = GroovyCallSiteSelector.staticField((Class) receiver, property);
            if (staticField != null) {
                if (whitelist.permitsStaticFieldSet(staticField, value)) {
                    return super.onSetProperty(invoker, receiver, property, value);
                } else if (rejector == null) {
                    rejector = new Rejector() {
                        @Override public RejectedAccessException reject() {
                            return StaticWhitelist.rejectStaticField(staticField);
                        }
                    };
                }
            }
            final Method staticSetterMethod = GroovyCallSiteSelector.staticMethod((Class) receiver, setter, valueArg);
            if (staticSetterMethod != null) {
                if (whitelist.permitsStaticMethod(staticSetterMethod, valueArg)) {
                    return super.onSetProperty(invoker, receiver, property, value);
                } else if (rejector == null) {
                    rejector = new Rejector() {
                        @Override public RejectedAccessException reject() {
                            return StaticWhitelist.rejectStaticMethod(staticSetterMethod);
                        }
                    };
                }
            }
        }
        throw rejector != null ? rejector.reject() : unclassifiedField(receiver, property);
    }

    @Override public Object onGetProperty(GroovyInterceptor.Invoker invoker, final Object receiver, final String property) throws Throwable {
        MissingPropertyException mpe = null;
        if (receiver instanceof Script) { // SimpleTemplateEngine "out" variable, and anything else added in a binding
            try {
                ((Script) receiver).getBinding().getVariable(property); // do not let it go to Script.super.getProperty
                return super.onGetProperty(invoker, receiver, property);
            } catch (MissingPropertyException x) {
                mpe = x; // throw only if we are not whitelisted
            }
        }
        if (property.equals("length") && receiver.getClass().isArray()) {
            return super.onGetProperty(invoker, receiver, property);
        }
        Rejector rejector = null;
        // TODO Groovy seems to prefer a getter to a field (regardless of access modifier)
        final Field instanceField = GroovyCallSiteSelector.field(receiver, property);
        if (instanceField != null) {
            if (whitelist.permitsFieldGet(instanceField, receiver)) {
                return super.onGetProperty(invoker, receiver, property);
            } else /* if (rejector == null) */ {
                rejector = new Rejector() {
                    @Override public RejectedAccessException reject() {
                        return StaticWhitelist.rejectField(instanceField);
                    }
                };
            }
        }
        Object[] noArgs = new Object[] {};
        String getter = "get" + Functions.capitalize(property);
        final Method getterMethod = GroovyCallSiteSelector.method(receiver, getter, noArgs);
        if (getterMethod != null) {
            if (whitelist.permitsMethod(getterMethod, receiver, noArgs)) {
                return super.onGetProperty(invoker, receiver, property);
            } else if (rejector == null) {
                rejector = new Rejector() {
                    @Override public RejectedAccessException reject() {
                        return StaticWhitelist.rejectMethod(getterMethod);
                    }
                };
            }
        }
<<<<<<< HEAD
        // GroovyObject property access
        Object[] propertyArg = new Object[] {property};
        final Method getPropertyMethod = GroovyCallSiteSelector.method(receiver, "getProperty", propertyArg);
        if (getPropertyMethod != null) {
            if (whitelist.permitsMethod(getPropertyMethod, receiver, propertyArg)) {
                return super.onGetProperty(invoker, receiver, property);
            } else if (rejector == null) {
                rejector = new Rejector() {
                    @Override public RejectedAccessException reject() {
                        return StaticWhitelist.rejectMethod(getPropertyMethod, receiver.getClass().getName() + "." + property);
                    }
                };
            }
=======
        if (m == null) {
            String booleanGetter = "is" + Functions.capitalize(property);
            m = GroovyCallSiteSelector.method(receiver, booleanGetter, args0);
            if (m != null && whitelist.permitsMethod(m, receiver, args0)) {
                return super.onGetProperty(invoker, receiver, property);
            }
        }
        System.out.println(m);
        Object[] args1 = new Object[] {property};
        Method m2 = GroovyCallSiteSelector.method(receiver, "getProperty", args1);
        if (m2 != null && whitelist.permitsMethod(m2, receiver, args1)) {
            return super.onGetProperty(invoker, receiver, property);
>>>>>>> 057ab4bd
        }
        if (receiver instanceof Class) {
            final Field staticField = GroovyCallSiteSelector.staticField((Class) receiver, property);
            if (staticField != null) {
                if (whitelist.permitsStaticFieldGet(staticField)) {
                    return super.onGetProperty(invoker, receiver, property);
                } else if (rejector == null) {
                    rejector = new Rejector() {
                        @Override public RejectedAccessException reject() {
                            return StaticWhitelist.rejectStaticField(staticField);
                        }
                    };
                }
            }
            final Method staticGetterMethod = GroovyCallSiteSelector.staticMethod((Class) receiver, getter, noArgs);
            if (staticGetterMethod != null) {
                if (whitelist.permitsStaticMethod(staticGetterMethod, noArgs)) {
                    return super.onGetProperty(invoker, receiver, property);
                } else if (rejector == null) {
                    rejector = new Rejector() {
                        @Override public RejectedAccessException reject() {
                            return StaticWhitelist.rejectStaticMethod(staticGetterMethod);
                        }
                    };
                }
            }
        }
        if (mpe != null) {
            throw mpe;
        }
        throw rejector != null ? rejector.reject() : unclassifiedField(receiver, property);
    }

    private static RejectedAccessException unclassifiedField(Object receiver, String property) {
        return new RejectedAccessException("unclassified field " + EnumeratingWhitelist.getName(receiver.getClass()) + " " + property);
    }

    // TODO Java 8: @FunctionalInterface
    private interface Rejector {
        @Nonnull RejectedAccessException reject();
    }

    // TODO consider whether it is useful to override onGet/SetArray/Attribute

    private static String printArgumentTypes(Object[] args) {
        StringBuilder b = new StringBuilder();
        for (Object arg : args) {
            b.append(' ');
            b.append(arg == null ? "null" : EnumeratingWhitelist.getName(arg.getClass()));
        }
        return b.toString();
    }

}<|MERGE_RESOLUTION|>--- conflicted
+++ resolved
@@ -219,7 +219,19 @@
                 };
             }
         }
-<<<<<<< HEAD
+        String booleanGetter = "is" + Functions.capitalize(property);
+        final Method booleanGetterMethod = GroovyCallSiteSelector.method(receiver, booleanGetter, noArgs);
+        if (booleanGetterMethod != null) {
+            if (whitelist.permitsMethod(booleanGetterMethod, receiver, noArgs)) {
+                return super.onGetProperty(invoker, receiver, property);
+            } else if (rejector == null) {
+                rejector = new Rejector() {
+                    @Override public RejectedAccessException reject() {
+                        return StaticWhitelist.rejectMethod(booleanGetterMethod);
+                    }
+                };
+            }
+        }
         // GroovyObject property access
         Object[] propertyArg = new Object[] {property};
         final Method getPropertyMethod = GroovyCallSiteSelector.method(receiver, "getProperty", propertyArg);
@@ -233,20 +245,6 @@
                     }
                 };
             }
-=======
-        if (m == null) {
-            String booleanGetter = "is" + Functions.capitalize(property);
-            m = GroovyCallSiteSelector.method(receiver, booleanGetter, args0);
-            if (m != null && whitelist.permitsMethod(m, receiver, args0)) {
-                return super.onGetProperty(invoker, receiver, property);
-            }
-        }
-        System.out.println(m);
-        Object[] args1 = new Object[] {property};
-        Method m2 = GroovyCallSiteSelector.method(receiver, "getProperty", args1);
-        if (m2 != null && whitelist.permitsMethod(m2, receiver, args1)) {
-            return super.onGetProperty(invoker, receiver, property);
->>>>>>> 057ab4bd
         }
         if (receiver instanceof Class) {
             final Field staticField = GroovyCallSiteSelector.staticField((Class) receiver, property);
