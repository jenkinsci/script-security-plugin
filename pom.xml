<?xml version="1.0" encoding="UTF-8"?>
<project xmlns="http://maven.apache.org/POM/4.0.0" xmlns:xsi="http://www.w3.org/2001/XMLSchema-instance" xsi:schemaLocation="http://maven.apache.org/POM/4.0.0 http://maven.apache.org/maven-v4_0_0.xsd">
  <modelVersion>4.0.0</modelVersion>
  <parent>
    <groupId>org.jenkins-ci.plugins</groupId>
    <artifactId>plugin</artifactId>
<<<<<<< HEAD
    <version>4.47</version>
    <relativePath />
=======
    <version>4.87</version>
    <relativePath/>
>>>>>>> b26663c1
  </parent>

  <artifactId>script-security</artifactId>
  <version>${changelist}</version>
  <packaging>hpi</packaging>
  <name>Script Security Plugin</name>
  <url>https://github.com/jenkinsci/${project.artifactId}-plugin</url>
  <properties>
    <changelist>999999-SNAPSHOT</changelist>
<<<<<<< HEAD
    <!-- TODO https://github.com/jenkinsci/jenkins/pull/6539 -->
    <jenkins.version>2.366-rc32795.df5b_49c75b_0e</jenkins.version>
=======
    <jenkins.version>2.387.3</jenkins.version>
>>>>>>> b26663c1
    <gitHubRepo>jenkinsci/${project.artifactId}-plugin</gitHubRepo>
  </properties>
  <licenses>
    <license>
      <name>MIT License</name>
      <url>https://opensource.org/licenses/MIT</url>
    </license>
  </licenses>
  <scm>
    <connection>scm:git:https://github.com/${gitHubRepo}.git</connection>
    <developerConnection>scm:git:git@github.com:${gitHubRepo}.git</developerConnection>
    <url>https://github.com/${gitHubRepo}</url>
    <tag>${scmTag}</tag>
  </scm>

  <repositories>
    <repository>
      <id>repo.jenkins-ci.org</id>
      <url>https://repo.jenkins-ci.org/public/</url>
    </repository>
  </repositories>

  <pluginRepositories>
    <pluginRepository>
      <id>repo.jenkins-ci.org</id>
      <url>https://repo.jenkins-ci.org/public/</url>
    </pluginRepository>
  </pluginRepositories>

  <dependencyManagement>
    <dependencies>
      <dependency>
        <groupId>io.jenkins.tools.bom</groupId>
<<<<<<< HEAD
        <artifactId>bom-2.361.x</artifactId>
        <version>1607.va_c1576527071</version>
=======
        <artifactId>bom-2.387.x</artifactId>
        <version>2543.vfb_1a_5fb_9496d</version>
>>>>>>> b26663c1
        <scope>import</scope>
        <type>pom</type>
      </dependency>
    </dependencies>
  </dependencyManagement>

  <dependencies>
    <dependency>
      <groupId>org.kohsuke</groupId>
      <artifactId>groovy-sandbox</artifactId>
      <version>1.34</version>
      <exclusions>
        <exclusion>
          <groupId>org.codehaus.groovy</groupId>
          <artifactId>groovy</artifactId>
        </exclusion>
      </exclusions>
    </dependency>
    <dependency>
      <groupId>io.jenkins.plugins</groupId>
      <artifactId>caffeine-api</artifactId>
    </dependency>
    <dependency>
      <groupId>io.jenkins</groupId>
      <artifactId>configuration-as-code</artifactId>
      <scope>test</scope>
    </dependency>
    <dependency>
      <groupId>io.jenkins.configuration-as-code</groupId>
      <artifactId>test-harness</artifactId>
      <scope>test</scope>
    </dependency>
  </dependencies>
</project><|MERGE_RESOLUTION|>--- conflicted
+++ resolved
@@ -4,13 +4,8 @@
   <parent>
     <groupId>org.jenkins-ci.plugins</groupId>
     <artifactId>plugin</artifactId>
-<<<<<<< HEAD
-    <version>4.47</version>
-    <relativePath />
-=======
     <version>4.87</version>
     <relativePath/>
->>>>>>> b26663c1
   </parent>
 
   <artifactId>script-security</artifactId>
@@ -20,12 +15,7 @@
   <url>https://github.com/jenkinsci/${project.artifactId}-plugin</url>
   <properties>
     <changelist>999999-SNAPSHOT</changelist>
-<<<<<<< HEAD
-    <!-- TODO https://github.com/jenkinsci/jenkins/pull/6539 -->
-    <jenkins.version>2.366-rc32795.df5b_49c75b_0e</jenkins.version>
-=======
-    <jenkins.version>2.387.3</jenkins.version>
->>>>>>> b26663c1
+    <jenkins.version>2.440.3</jenkins.version>
     <gitHubRepo>jenkinsci/${project.artifactId}-plugin</gitHubRepo>
   </properties>
   <licenses>
@@ -59,13 +49,8 @@
     <dependencies>
       <dependency>
         <groupId>io.jenkins.tools.bom</groupId>
-<<<<<<< HEAD
-        <artifactId>bom-2.361.x</artifactId>
-        <version>1607.va_c1576527071</version>
-=======
-        <artifactId>bom-2.387.x</artifactId>
-        <version>2543.vfb_1a_5fb_9496d</version>
->>>>>>> b26663c1
+        <artifactId>bom-2.440.x</artifactId>
+        <version>3334.v18e2a_2f48356</version>
         <scope>import</scope>
         <type>pom</type>
       </dependency>
