--- conflicted
+++ resolved
@@ -7,32 +7,6 @@
     <relativePath />
   </parent>
 
-<<<<<<< HEAD
-  <artifactId>script-security</artifactId>
-  <version>${revision}${changelist}</version>
-  <packaging>hpi</packaging>
-  <name>Script Security Plugin</name>
-  <description>Allows Jenkins administrators to control what in-process scripts can be run by less-privileged users.</description>
-  <url>https://wiki.jenkins.io/display/JENKINS/Script+Security+Plugin</url>
-  <properties>
-    <revision>1.62</revision>
-    <changelist>-SNAPSHOT</changelist>
-    <jenkins.version>2.60.3</jenkins.version>
-    <java.level>8</java.level>
-    <configuration-as-code.version>1.30</configuration-as-code.version>
-  </properties>
-  <licenses>
-    <license>
-      <name>MIT License</name>
-      <url>https://opensource.org/licenses/MIT</url>
-    </license>
-  </licenses>
-  <scm>
-    <connection>scm:git:git://github.com/jenkinsci/${project.artifactId}-plugin.git</connection>
-    <developerConnection>scm:git:git@github.com:jenkinsci/${project.artifactId}-plugin.git</developerConnection>
-    <url>https://github.com/jenkinsci/${project.artifactId}-plugin</url>
-    <tag>${scmTag}</tag>
-=======
     <artifactId>script-security</artifactId>
     <version>${revision}${changelist}</version>
     <packaging>hpi</packaging>
@@ -44,6 +18,7 @@
       <changelist>-SNAPSHOT</changelist>
       <jenkins.version>2.60.3</jenkins.version>
       <java.level>8</java.level>
+      <configuration-as-code.version>1.30</configuration-as-code.version>
     </properties>
     <licenses>
         <license>
@@ -56,7 +31,6 @@
         <developerConnection>scm:git:git@github.com:jenkinsci/${project.artifactId}-plugin.git</developerConnection>
         <url>https://github.com/jenkinsci/${project.artifactId}-plugin</url>
         <tag>${scmTag}</tag>
->>>>>>> 324bfc21
   </scm>
 
   <repositories>
