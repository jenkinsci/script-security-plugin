<?xml version="1.0" encoding="UTF-8"?>
<project xmlns="http://maven.apache.org/POM/4.0.0" xmlns:xsi="http://www.w3.org/2001/XMLSchema-instance" xsi:schemaLocation="http://maven.apache.org/POM/4.0.0 http://maven.apache.org/maven-v4_0_0.xsd">
  <modelVersion>4.0.0</modelVersion>
  <parent>
    <groupId>org.jenkins-ci.plugins</groupId>
    <artifactId>plugin</artifactId>
    <version>4.52</version>
    <relativePath />
  </parent>

  <artifactId>script-security</artifactId>
  <version>${changelist}</version>
  <packaging>hpi</packaging>
  <name>Script Security Plugin</name>
  <description>Allows Jenkins administrators to control what in-process scripts can be run by less-privileged users.</description>
  <url>https://github.com/jenkinsci/${project.artifactId}-plugin</url>
  <properties>
    <changelist>999999-SNAPSHOT</changelist>
    <jenkins.version>2.361.1</jenkins.version>
    <gitHubRepo>jenkinsci/${project.artifactId}-plugin</gitHubRepo>
  </properties>
  <licenses>
    <license>
      <name>MIT License</name>
      <url>https://opensource.org/licenses/MIT</url>
    </license>
  </licenses>
  <scm>
    <connection>scm:git:https://github.com/${gitHubRepo}.git</connection>
    <developerConnection>scm:git:git@github.com:${gitHubRepo}.git</developerConnection>
    <url>https://github.com/${gitHubRepo}</url>
    <tag>${scmTag}</tag>
  </scm>

  <repositories>
    <repository>
      <id>repo.jenkins-ci.org</id>
      <url>https://repo.jenkins-ci.org/public/</url>
    </repository>
  </repositories>

  <pluginRepositories>
    <pluginRepository>
      <id>repo.jenkins-ci.org</id>
      <url>https://repo.jenkins-ci.org/public/</url>
    </pluginRepository>
  </pluginRepositories>

  <dependencyManagement>
    <dependencies>
      <dependency>
        <groupId>io.jenkins.tools.bom</groupId>
<<<<<<< HEAD
        <artifactId>bom-2.361.x</artifactId>
        <version>1723.vcb_9fee52c9fc</version>
=======
        <artifactId>bom-2.346.x</artifactId>
        <version>1742.vb_70478c1b_25f</version>
>>>>>>> d93135a2
        <scope>import</scope>
        <type>pom</type>
      </dependency>
    </dependencies>
  </dependencyManagement>

  <dependencies>
    <dependency>
      <groupId>org.kohsuke</groupId>
      <artifactId>groovy-sandbox</artifactId>
      <version>1.32</version>
      <exclusions>
        <exclusion>
          <groupId>org.codehaus.groovy</groupId>
          <artifactId>groovy</artifactId>
        </exclusion>
      </exclusions>
    </dependency>
    <dependency>
      <groupId>io.jenkins.plugins</groupId>
      <artifactId>caffeine-api</artifactId>
    </dependency>
    <dependency>
      <groupId>io.jenkins</groupId>
      <artifactId>configuration-as-code</artifactId>
      <scope>test</scope>
    </dependency>
    <dependency>
      <groupId>io.jenkins.configuration-as-code</groupId>
      <artifactId>test-harness</artifactId>
      <scope>test</scope>
    </dependency>
  </dependencies>
</project><|MERGE_RESOLUTION|>--- conflicted
+++ resolved
@@ -50,13 +50,8 @@
     <dependencies>
       <dependency>
         <groupId>io.jenkins.tools.bom</groupId>
-<<<<<<< HEAD
         <artifactId>bom-2.361.x</artifactId>
-        <version>1723.vcb_9fee52c9fc</version>
-=======
-        <artifactId>bom-2.346.x</artifactId>
-        <version>1742.vb_70478c1b_25f</version>
->>>>>>> d93135a2
+        <version>1757.vf3c66da_b_7492</version>
         <scope>import</scope>
         <type>pom</type>
       </dependency>
